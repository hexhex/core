/* dlvhex -- Answer-Set Programming with external interfaces.
 * Copyright (C) 2005, 2006, 2007 Roman Schindlauer
 * Copyright (C) 2006, 2007, 2008, 2009, 2010 Thomas Krennwallner
 * Copyright (C) 2009, 2010 Peter Schüller
 * 
 * This file is part of dlvhex.
 *
 * dlvhex is free software; you can redistribute it and/or modify it
 * under the terms of the GNU Lesser General Public License as
 * published by the Free Software Foundation; either version 2.1 of
 * the License, or (at your option) any later version.
 *
 * dlvhex is distributed in the hope that it will be useful, but
 * WITHOUT ANY WARRANTY; without even the implied warranty of
 * MERCHANTABILITY or FITNESS FOR A PARTICULAR PURPOSE.  See the GNU
 * Lesser General Public License for more details.
 *
 * You should have received a copy of the GNU Lesser General Public
 * License along with dlvhex; if not, write to the Free Software
 * Foundation, Inc., 51 Franklin St, Fifth Floor, Boston, MA
 * 02110-1301 USA.
 */

/**
 * @file ClaspSolver.cpp
 * @author Christoph Redl
 *
 * @brief Interface to genuine clasp 2.0.5-based Solver.
 */

#ifdef HAVE_CONFIG_H
#include "config.h"
#endif

#ifdef HAVE_LIBCLASP

#include "dlvhex2/ClaspSolver.h"

#include <iostream>
#include <sstream>
#include "dlvhex2/Logger.h"
#include "dlvhex2/GenuineSolver.h"
#include "dlvhex2/Printer.h"
#include "dlvhex2/Set.h"
#include "dlvhex2/UnfoundedSetChecker.h"
#include "dlvhex2/AnnotatedGroundProgram.h"
#include "dlvhex2/Benchmarking.h"

#include <boost/foreach.hpp>
#include <boost/graph/strong_components.hpp>
#include <boost/interprocess/sync/scoped_lock.hpp>

#include "clasp/program_rule.h"
#include "clasp/constraint.h"
#include "clasp/heuristics.h"


DLVHEX_NAMESPACE_BEGIN

// ============================== ClaspSolver ==============================

void ClaspSolver::ModelEnumerator::reportModel(const Clasp::Solver& s, const Clasp::Enumerator&){

	DLVHEX_BENCHMARK_REGISTER(sidsolvertime, "Solver time");
	DBGLOG(DBG, "ClaspThread: Start producing a model");

	// create a model
	// this line does not need exclusive access to dlvhex data structures as it sets only a reference to the registry, but does not access it
	InterpretationPtr model = InterpretationPtr(new Interpretation(cs.reg));

	// get the symbol table from the solver
	const Clasp::SymbolTable& symTab = s.sharedContext()->symTab();
	for (Clasp::SymbolTable::const_iterator it = symTab.begin(); it != symTab.end(); ++it) {
		// translate each named atom that is true w.r.t the current assignment into our dlvhex ID
		if (s.isTrue(it->second.lit) && !it->second.name.empty()) {
			IDAddress adr = ClaspSolver::stringToIDAddress(it->second.name.c_str());
			// set it in the model
			model->setFact(adr);
		}
	}

	// remember the model
	DBGLOG(DBG, "ClaspThread: Produced a model");

	// thread-safe queue access
	if (!cs.strictSingleThreaded){
		{
			// get lock and wait until there is free space in the model queue
			boost::mutex::scoped_lock lock(cs.modelsMutex);
			while(cs.preparedModels.size() >= cs.modelqueueSize){
				DBGLOG(DBG, "Model queue is full; Waiting for models to be retrieved by MainThread");
				DLVHEX_BENCHMARK_STOP(sidsolvertime);
				cs.waitForQueueSpaceCondition.wait(lock);
				DLVHEX_BENCHMARK_START(sidsolvertime);
			}

			DBGLOG(DBG, "Adding new model to model queue");
			cs.preparedModels.push(model);
		}

		DBGLOG(DBG, "Notifying MainThread about new model");
		cs.waitForModelCondition.notify_all();
	}else{
		cs.preparedModels.push(model);
		DBGLOG(DBG, "Notifying MainThread about new model");
		cs.sem_answer.post();
		DBGLOG(DBG, "ClaspThread: Waiting for further model requests");
		DLVHEX_BENCHMARK_STOP(sidsolvertime);
		cs.sem_request.wait();
		DLVHEX_BENCHMARK_START(sidsolvertime);
	}

	static const bool quickTerminationMethod = true;
	if (quickTerminationMethod && cs.terminationRequest) throw ClaspSolver::ClaspTermination();
}

void ClaspSolver::ModelEnumerator::reportSolution(const Clasp::Solver& s, const Clasp::Enumerator&, bool complete){
}

ClaspSolver::ExternalPropagator::ExternalPropagator(ClaspSolver& cs): needReset(true), cs(cs){
	reset();
}

bool ClaspSolver::ExternalPropagator::prop(Clasp::Solver& s, bool onlyOnCurrentDL){
	// thread-safe access to the propagator vector
        boost::mutex::scoped_lock lock(cs.propagatorMutex);
	if (cs.propagator.size() != 0){
		needReset = true;

		// Wait until MainThread executes code of this class (in particular: getNextModel() ),
		// because only in this case we know what MainThread is doing and which dlvhex data structures it accesses.
		// Otherwise we could have a lot of unsynchronized data accesses.
		if (!cs.strictSingleThreaded){
			cs.sem_dlvhexDataStructures.wait();
			DBGLOG(DBG, "ClaspThread: Entering code which needs exclusive access to dlvhex data structures");
		}

		DBGLOG(DBG, "Translating clasp assignment to HEX-interpretation");

		// translate clasp assignment to hex assignment
		// get the symbol table from the solver
		{
			DLVHEX_BENCHMARK_REGISTER_AND_SCOPE(sid, "ClaspSlv::ExtProp::prop pre");
			interpretation->clear();
			factWasSet->clear();
			const Clasp::SymbolTable& symTab = s.sharedContext()->symTab();
			for (Clasp::SymbolTable::const_iterator it = symTab.begin(); it != symTab.end(); ++it) {
				// bitset of all assigned values
				if (s.isTrue(it->second.lit) || s.isFalse(it->second.lit)) {
					IDAddress adr = ClaspSolver::stringToIDAddress(it->second.name.c_str());
					factWasSet->setFact(adr);
				}
				// bitset of true values (partial interpretation)
				if (s.isTrue(it->second.lit)) {
					IDAddress adr = ClaspSolver::stringToIDAddress(it->second.name.c_str());
					interpretation->setFact(adr);
				}
			}

			// a fact changed iff
			// 1. (a) it was previously set but is not set now, or (b) it was previously not set but is set now; or
			// 2. it was set before and is still set but the truth value is different
			changed->clear();
			changed->getStorage() |= (factWasSet->getStorage() ^ previousFactWasSet->getStorage());
			changed->getStorage() |= (factWasSet->getStorage() & previousFactWasSet->getStorage() & (interpretation->getStorage() ^ previousInterpretation->getStorage()));
			DBGLOG(DBG, "Changed truth values: " << *changed);
		}

		DBGLOG(DBG, "Calling external propagators");
		bool conflict = false;
		BOOST_FOREACH (PropagatorCallback* cb, cs.propagator){
			cb->propagate(interpretation, factWasSet, changed);
		}

		previousInterpretation->getStorage() = interpretation->getStorage();
		previousFactWasSet->getStorage() = factWasSet->getStorage();

		// Now MainThread is allowed to access arbitrary code again, because we continue executing Clasp code,
		// which cannot interfere with dlvhex.
		if (!cs.strictSingleThreaded){
			DBGLOG(DBG, "ClaspThread: Leaving code which needs exclusive access to dlvhex data structures");
			cs.sem_dlvhexDataStructures.post();
		}
	}

	// add the new nogoods to clasp
	bool inconsistent = false;
	{
	        boost::mutex::scoped_lock lock(cs.nogoodsMutex);
		DLVHEX_BENCHMARK_REGISTER_AND_SCOPE(sid, "ClaspSlv::ExtProp::prop an");

		DBGLOG(DBG, "External learners have produced " << cs.nogoods.size() << " nogoods; transferring to clasp");

		bool processed = true;
		while (cs.nogoods.size() > 0 && processed && !inconsistent){
			Nogood& ng = cs.nogoods.front();
			std::pair<bool, bool> ret = cs.addNogoodToClasp(s, ng, onlyOnCurrentDL);
			processed = ret.first;
			inconsistent = ret.second; // we must not add more clauses if we have already a conflict
			if (processed) cs.nogoods.pop();
		}
	}
	DBGLOG(DBG, "Result: " << (inconsistent ? "" : "not ") << "inconsistent");
	assert(!inconsistent || s.hasConflict());

	return !inconsistent;
}

bool ClaspSolver::ExternalPropagator::propagate(Clasp::Solver& s){
//	return true;
#if 1
	// frequency based
	const unsigned skipCount = 10000000;
	static unsigned skipSoManyPropagates = 0;
	if( skipSoManyPropagates > skipCount )
	{
		skipSoManyPropagates = 0;
		DLVHEX_BENCHMARK_REGISTER_AND_SCOPE(sid, "ClaspSlv/ExtProp/prop (propagate)");
		return prop(s);
	}
	else
	{
		skipSoManyPropagates++;
		return true;
	}
#else
	// TODO time-based
	st.start = boost::posix_time::microsec_clock::local_time();
	return prop(s);
#endif
}

bool ClaspSolver::ExternalPropagator::isModel(Clasp::Solver& s){
	// in this method we must not add nogoods which cause no conflict on the current decision level!
	// (see postcondition in clasp/constraint.h)
	// first propagate, then check free variables
	// (otherwise could be incorrect as MG could miss to re-evaluate external atom)
	DLVHEX_BENCHMARK_REGISTER_AND_SCOPE(sid, "ClaspSlv/ExtProp/prop (isModel)");
	if( prop(s, true) )
	{
		return s.numFreeVars() == 0;
	}
	else
	{
		return false;
	}
}

uint32 ClaspSolver::ExternalPropagator::priority() const{
	return Clasp::PostPropagator::priority_general;
}

void ClaspSolver::ExternalPropagator::reset(){
	if( needReset || interpretation->getRegistry() != cs.reg)
	{
		DLVHEX_BENCHMARK_REGISTER_AND_SCOPE(sid, "ClaspSlv::ExtProp::reset");
		interpretation = InterpretationPtr(new Interpretation(cs.reg));
		previousInterpretation = InterpretationPtr(new Interpretation(cs.reg));
		factWasSet = InterpretationPtr(new Interpretation(cs.reg));
		previousFactWasSet = InterpretationPtr(new Interpretation(cs.reg));
		changed = InterpretationPtr(new Interpretation(cs.reg));
		needReset = false;
	}
}

/**
 * Adds a nogood to the running clasp instance.
 * @return std::pair<bool, bool>
 *             The first return value indicates if the nogood was successfully processed.
 *               That is, it is true iff it was either added or excluded from being added, and false if it might be added at some future point
               The second is true iff adding has produced a conflict
 */
std::pair<bool, bool> ClaspSolver::addNogoodToClasp(Clasp::Solver& s, Nogood& ng, bool onlyOnCurrentDL){
	//DLVHEX_BENCHMARK_REGISTER_AND_SCOPE(sid, "ClaspSlv::addNogoodTC");

#ifndef NDEBUG
	std::stringstream ss;
	ss << "{ ";
	bool first = true;
#endif
	// only nogoods are relevant where all variables occur in this clasp instance
	BOOST_FOREACH (ID lit, ng){
		if (hexToClasp.find(lit.address) == hexToClasp.end()){
			DBGLOG(DBG, "Skipping nogood because a literal is not in Clasp's literal list");
			return std::pair<bool, bool>(true, false);
		}
	}

	// translate dlvhex::Nogood to clasp clause
	bool conflictOnLowerDL = true;
	clauseCreator->start(Clasp::Constraint_t::learnt_other);
	Set<uint32> pos;
	Set<uint32> neg;
	BOOST_FOREACH (ID lit, ng){
		// avoid duplicate literals
		// if the literal was already added with the same sign, skip it
		// if it was added with different sign, cancel adding the clause
		if (!(hexToClasp[lit.address].sign() ^ lit.isNaf())){
			if (pos.contains(hexToClasp[lit.address].var())) continue;
			else if (neg.contains(hexToClasp[lit.address].var())){
				DBGLOG(DBG, "Dropping tautological nogood");
				return std::pair<bool, bool>(true, false);
			}
			pos.insert(hexToClasp[lit.address].var());

			if (s.level(hexToClasp[lit.address].var()) == s.decisionLevel()) conflictOnLowerDL = false;
		}else{
			if (neg.contains(hexToClasp[lit.address].var())) continue;
			else if (pos.contains(hexToClasp[lit.address].var())){
				DBGLOG(DBG, "Dropping tautological nogood");
				return std::pair<bool, bool>(true, false);
			}
			neg.insert(hexToClasp[lit.address].var());

			if (s.level(hexToClasp[lit.address].var()) == s.decisionLevel()) conflictOnLowerDL = false;
		}

		// 1. cs.hexToClasp maps hex-atoms to clasp-literals
		// 2. the sign must be changed if the hex-atom was default-negated (xor ^)
		// 3. the overall sign must be changed (negation !) because we work with nogoods and clasp works with clauses
		Clasp::Literal clit = Clasp::Literal(hexToClasp[lit.address].var(), !(hexToClasp[lit.address].sign() ^ lit.isNaf()));
		clauseCreator->add(clit);

//		// non-conflicting clauses can always be added
//		if (!s.isFalse(clit)) conflictOnLowerDL = false;

		// if requested, do not add clauses which do not cause a conflict on the current decision level
		// (if this method is called by isModel() then we must not cause conflicts except on the top level)
		if (onlyOnCurrentDL && !s.isFalse(clit)){
			DBGLOG(DBG, "Do not add " << ng.getStringRepresentation(reg) << " because it is not conflicting on the current decision level (it is not conflicting at all)");
			return std::pair<bool, bool>(false, false);
		}
#ifndef NDEBUG
		if (!first) ss << ", ";
		first = false;
		ss << (clit.sign() ? "" : "!") << clit.var();
#endif
	}

	// if requested, do not add conflict clauses which cause a conflict on a decision level lower than the current one
	// (if this method is called by isModel() then we must not cause conflicts except on the top level)
	if (onlyOnCurrentDL && conflictOnLowerDL){
		DBGLOG(DBG, "Do not add " << ng.getStringRepresentation(reg) << " because it is conflicting on a lower decision level");
		return std::pair<bool, bool>(false, false);
	}

#ifndef NDEBUG
	ss << " }";
#endif

	DBGLOG(DBG, "Adding nogood " << ng.getStringRepresentation(reg) << (onlyOnCurrentDL ? " at current DL " : "") << " as clasp-clause " << ss.str());
	std::pair<bool, bool> ret(true, !Clasp::ClauseCreator::create(s, clauseCreator->lits(), Clasp::ClauseCreator::clause_known_order, Clasp::Constraint_t::learnt_other).ok());

	return ret;
}

std::vector<std::vector<ID> > ClaspSolver::convertClaspNogood(Clasp::LearntConstraint& learnedConstraint){
	//DLVHEX_BENCHMARK_REGISTER_AND_SCOPE(sid, "ClaspSlv::convertClaspNogood LC");

	if (learnedConstraint.clause()){
		Clasp::LitVec lv;
		learnedConstraint.clause()->toLits(lv);
		return convertClaspNogood(lv);
	}
}

std::vector<std::vector<ID> > ClaspSolver::convertClaspNogood(const Clasp::LitVec& litvec){
	//DLVHEX_BENCHMARK_REGISTER_AND_SCOPE(sid, "ClaspSlv::convertClaspNogood LV");

	// A clasp literal possibly maps to multiple dlvhex literals
	// (due to optimization, equivalent and antivalent variables are represented by the same clasp literal).
	// Therefore a clasp clause can represent several dlvhex nogoods.
	// The result of this function is a vector of vectors of IDs.
	// The outer vector has one element for each clasp literal. The inner vector enumerates all possible back-translations of the clasp literal to dlvhex.

	std::vector<std::vector<ID> > ret;

	BOOST_FOREACH (Clasp::Literal l, litvec){
		// create for each clasp literal a vector of all possible back-translations to dlvhex
		std::vector<ID> translations;
		for (int i = 0; i < claspToHex[l].size(); ++i) translations.push_back(ID(ID::MAINKIND_LITERAL | ID::SUBKIND_ATOM_ORDINARYG | ID::NAF_MASK, claspToHex[l][i]));
		Clasp::Literal ln(l.var(), !l.sign());
		for (int i = 0; i < claspToHex[ln].size(); ++i) translations.push_back(ID(ID::MAINKIND_LITERAL | ID::SUBKIND_ATOM_ORDINARYG | ID::NAF_MASK, claspToHex[ln][i]));
		ret.push_back(translations);
	}
	return ret;
}

std::vector<Nogood> ClaspSolver::convertClaspNogood(std::vector<std::vector<ID> >& nogoods){
	//DLVHEX_BENCHMARK_REGISTER_AND_SCOPE(sid, "ClaspSlv::convertClaspNogood vvI");

	// The method "unfolds" a set of nogoods, represented as
	// { l1[1], ..., l1[n1] } x { l2[1], ..., l2[n2] } x ... x { lk[1], ..., lk[nk] }
	// into a set of nogoods

	std::vector<Nogood> ret;
	if (nogoods.size() == 0) return ret;

	std::vector<int> ind(nogoods.size());
	for (int i = 0; i < nogoods.size(); ++i) ind[i] = 0;
	while (true){
		if (ind[0] >= nogoods[0].size()) break;

		// translate
		Nogood ng;
		for (int i = 0; i < nogoods.size(); ++i){
			ng.insert(nogoods[i][ind[i]]);
		}
		ret.push_back(ng);

		int k = nogoods.size() - 1;
		ind[k]++;
		while (ind[k] >= nogoods[k].size()){
			ind[k] = 0;
			k--;
			if (k < 0) break;
			ind[k]++;
			if (ind[0] >= nogoods[0].size()) break;
		}
	}

	return ret;
}

void ClaspSolver::buildInitialSymbolTable(const OrdinaryASPProgram& p, Clasp::ProgramBuilder& pb){
	//DLVHEX_BENCHMARK_REGISTER_AND_SCOPE(sid, "ClaspSlv::buildInitSymTab P pb");

	DBGLOG(DBG, "Building atom index");

	// edb
	bm::bvector<>::enumerator en = p.edb->getStorage().first();
	bm::bvector<>::enumerator en_end = p.edb->getStorage().end();
	while (en < en_end){
		if (hexToClasp.find(*en) == hexToClasp.end()){
			uint32_t c = *en + 2;
			DBGLOG(DBG, "Clasp index of atom " << *en << " is " << c);
			hexToClasp[*en] = Clasp::Literal(c, true);

			std::string str = idAddressToString(*en);
			claspInstance.symTab().addUnique(c, str.c_str());
		}
		en++;
	}

	// idb
	BOOST_FOREACH (ID ruleId, p.idb){
		const Rule& rule = reg->rules.getByID(ruleId);
		BOOST_FOREACH (ID h, rule.head){
			if (hexToClasp.find(h.address) == hexToClasp.end()){
				uint32_t c = h.address + 2;
				DBGLOG(DBG, "Clasp index of atom " << h.address << " is " << c);
				hexToClasp[h.address] = Clasp::Literal(c, true);

				std::string str = idAddressToString(h.address);
				claspInstance.symTab().addUnique(c, str.c_str());
			}
		}
		BOOST_FOREACH (ID b, rule.body){
			if (hexToClasp.find(b.address) == hexToClasp.end()){
				uint32_t c = b.address + 2;
				DBGLOG(DBG, "Clasp index of atom " << b.address << " is " << c);
				hexToClasp[b.address] = Clasp::Literal(c, true);

				std::string str = idAddressToString(b.address);
				claspInstance.symTab().addUnique(c, str.c_str());
			}
		}
	}
}

void ClaspSolver::buildInitialSymbolTable(const NogoodSet& ns){
	//DLVHEX_BENCHMARK_REGISTER_AND_SCOPE(sid, "ClaspSlv::buildInitSymTab ns");

	DBGLOG(DBG, "Building atom index");

	claspInstance.symTab().startInit();
	for (int i = 0; i < ns.getNogoodCount(); i++){
		const Nogood& ng = ns.getNogood(i);
		BOOST_FOREACH (ID lit, ng){
			if (hexToClasp.find(lit.address) == hexToClasp.end()){
				uint32_t c = claspInstance.addVar(Clasp::Var_t::atom_var); //lit.address + 2;
				std::string str = idAddressToString(lit.address);
				DBGLOG(DBG, "Clasp index of atom " << lit.address << " is " << c);
				hexToClasp[lit.address] = Clasp::Literal(c, true);
				claspToHex[Clasp::Literal(c, true)].push_back(lit.address);
				claspInstance.symTab().addUnique(c, str.c_str()).lit = Clasp::Literal(c, true);
			}
		}
	}
	claspInstance.symTab().endInit();
}

void ClaspSolver::buildOptimizedSymbolTable(){
	//DLVHEX_BENCHMARK_REGISTER_AND_SCOPE(sid, "ClaspSlv::buildOptST");

	hexToClasp.clear();

#ifndef NDEBUG
	std::stringstream ss;
#endif

	// go through symbol table
	const Clasp::SymbolTable& symTab = claspInstance.symTab();
	for (Clasp::SymbolTable::const_iterator it = symTab.begin(); it != symTab.end(); ++it) {
		IDAddress hexAdr = stringToIDAddress(it->second.name.c_str());
		hexToClasp[hexAdr] = it->second.lit;
		claspToHex[it->second.lit].push_back(hexAdr);
#ifndef NDEBUG
		ss << "Hex " << hexAdr << " <--> " << (it->second.lit.sign() ? "" : "!") << it->second.lit.var() << std::endl;
#endif
	}
	DBGLOG(DBG, "Symbol table of optimized program: " << std::endl << ss.str());
}

std::string ClaspSolver::idAddressToString(IDAddress adr){
	std::stringstream ss;
	ss << adr;
	return ss.str();
}

IDAddress ClaspSolver::stringToIDAddress(std::string str){
	return atoi(str.c_str());
}

void ClaspSolver::runClasp(){
	DLVHEX_BENCHMARK_REGISTER(sidsolvertime, "Solver time");

	DBGLOG(DBG, "ClaspThread: Initialization");
	if (strictSingleThreaded){
		DBGLOG(DBG, "ClaspThread: Waiting for requests");
		sem_request.wait();	// continue with execution of MainThread
	}

	try{
		DLVHEX_BENCHMARK_START(sidsolvertime);
		Clasp::solve(claspInstance, params, assumptions);
		//Clasp::solve(claspInstance, params, assumptions);
		DLVHEX_BENCHMARK_STOP(sidsolvertime);
	}catch(ClaspSolver::ClaspTermination){
		DLVHEX_BENCHMARK_STOP(sidsolvertime);
		DBGLOG(DBG, "Clasp was requested to terminate before all models were enumerated");
	}catch(...){
		DLVHEX_BENCHMARK_STOP(sidsolvertime);
		throw;
	}

	DBGLOG(DBG, "Clasp terminated");
	{
		DBGLOG(DBG, "Notifying MainThread about end of models");
		boost::mutex::scoped_lock lock(modelsMutex);
		endOfModels = true;
	}
	if (!strictSingleThreaded){
		waitForModelCondition.notify_all();
	}else{
		sem_answer.post();
	}
}

bool ClaspSolver::sendDisjunctiveRuleToClasp(const AnnotatedGroundProgram& p, DisjunctionMode dm, int& nextVarIndex, ID ruleId){
	//DLVHEX_BENCHMARK_REGISTER_AND_SCOPE(sid, "ClaspSlv::sendDisjRuleTC");

	const Rule& rule = reg->rules.getByID(ruleId);
	if (dm == Shifting || !p.containsHeadCycles(ruleId) || rule.isEAGuessingRule()){	// EA-guessing rules cannot be involved in head cycles, therefore we can shift it
		// shifting
		DBGLOG(DBG, "Shifting disjunctive rule" << ruleId << " " << printToString<RawPrinter>(ruleId, reg));
		#define USE_GRINGO_METHOD
		#ifdef USE_GRINGO_METHOD
		// a|b|c :- d, not e.
		// becomes
		// aux :- d, not e.
		// a :- aux, not b, not c.
		// b :- aux, not c, not a.
		// c :- aux, not a, not b.
		int aux = nextVarIndex++;
		pb.startRule(Clasp::BASICRULE);
		pb.addHead(aux);
		BOOST_FOREACH (ID b, rule.body){
			// add literal to body
			if (b.isAggregateAtom()) throw GeneralError("clasp-based solver does not support aggregate atoms");
			pb.addToBody(hexToClasp[b.address].var(), !b.isNaf());
		}
		pb.endRule();

		for (int keep = 0; keep < rule.head.size(); ++keep){
			pb.startRule(Clasp::BASICRULE);
			pb.addHead(hexToClasp[rule.head[keep].address].var());
			pb.addToBody(aux, true);
			for(unsigned dontkeep = 0; dontkeep < rule.head.size(); ++dontkeep){
				if( keep != dontkeep )
				{
					pb.addToBody(hexToClasp[rule.head[dontkeep].address].var(), false);
				}
			}
			pb.endRule();
		}
		#else
		// a|b|c :- d, not e.
		// becomes
		// a :- d, not e, not b, not c.
		// b :- d, not e, not a, not c.
		// c :- d, not e, not a, not b.
		for (int keep = 0; keep < rule.head.size(); ++keep){
			pb.startRule(Clasp::BASICRULE);
			pb.addHead(hexToClasp[rule.head[keep].address].var());
			BOOST_FOREACH (ID b, rule.body){
				// add literal to body
				if (b.isAggregateAtom()) throw GeneralError("clasp-based solver does not support aggregate atoms");
				pb.addToBody(hexToClasp[b.address].var(), !b.isNaf());
			}
			// shifted head atoms
			int hi = 0;
			BOOST_FOREACH (ID h, rule.head){
				if (hi != keep){
					// add literal to head
					pb.addToBody(hexToClasp[h.address].var(), false);
				}
				hi++;
			}
			pb.endRule();
		}
		#endif

		return true;
	}else{
		int atLeastOneAtom = nextVarIndex++;

		DBGLOG(DBG, "Generating choice for disjunctive rule " << ruleId);
		// ============================== Choice rule ==============================
		// derive head atoms
		pb.startRule(Clasp::CHOICERULE);
		BOOST_FOREACH (ID h, rule.head){
			pb.addHead(hexToClasp[h.address].var());
		}
		BOOST_FOREACH (ID b, rule.body){
			if (b.isAggregateAtom()) throw GeneralError("clasp-based solver does not support aggregate atoms");
			pb.addToBody(hexToClasp[b.address].var(), !b.isNaf());
		}
		pb.endRule();

		// derive special atom if at least one head atom is true
		pb.startRule(Clasp::CONSTRAINTRULE, 1);
		pb.addHead(atLeastOneAtom);
		BOOST_FOREACH (ID h, rule.head){
			pb.addToBody(hexToClasp[h.address].var(), true);
		}
		pb.endRule();

		// forbid that the body is true if the special atom is false (i.e. no head atom is true)
		pb.startRule(Clasp::BASICRULE);
		pb.addHead(false_);
		BOOST_FOREACH (ID b, rule.body){
			pb.addToBody(hexToClasp[b.address].var(), !b.isNaf());
		}
		pb.addToBody(atLeastOneAtom, false);
		pb.endRule();

		return false;
	}
}

void ClaspSolver::sendWeightRuleToClasp(const AnnotatedGroundProgram& p, DisjunctionMode dm, int& nextVarIndex, ID ruleId){
	//DLVHEX_BENCHMARK_REGISTER_AND_SCOPE(sid, "ClaspSlv::sendWeightRuleTC");

	const Rule& rule = reg->rules.getByID(ruleId);
	pb.startRule(Clasp::WEIGHTRULE, rule.bound.address);
	assert(rule.head.size() != 0);
	BOOST_FOREACH (ID h, rule.head){
		// add literal to head
		pb.addHead(hexToClasp[h.address].var());
	}
	for (int i = 0; i < rule.body.size(); ++i){
		// add literal to body
		pb.addToBody(hexToClasp[rule.body[i].address].var(), !rule.body[i].isNaf(), rule.bodyWeightVector[i].address);
	}
	pb.endRule();
}

void ClaspSolver::sendOrdinaryRuleToClasp(const AnnotatedGroundProgram& p, DisjunctionMode dm, int& nextVarIndex, ID ruleId){
	//DLVHEX_BENCHMARK_REGISTER_AND_SCOPE(sid, "ClaspSlv::sendOrdinaryRuleTC");

	const Rule& rule = reg->rules.getByID(ruleId);
	pb.startRule(Clasp::BASICRULE);
	if (rule.head.size() == 0){
		pb.addHead(false_);
	}
	BOOST_FOREACH (ID h, rule.head){
		// add literal to head
		pb.addHead(hexToClasp[h.address].var());
	}
	BOOST_FOREACH (ID b, rule.body){
		// add literal to body
		pb.addToBody(hexToClasp[b.address].var(), !b.isNaf());
	}
	pb.endRule();
}

void ClaspSolver::sendRuleToClasp(const AnnotatedGroundProgram& p, DisjunctionMode dm, int& nextVarIndex, std::map<IDAddress, std::vector<int> >& singletonNogoods, ID ruleId){
	//DLVHEX_BENCHMARK_REGISTER_AND_SCOPE(sid, "ClaspSlv::sendRuleTC");

	const Rule& rule = reg->rules.getByID(ruleId);

	if (ID(rule.kind, 0).isWeakConstraint()) throw GeneralError("clasp-based solver does not support weak constraints");

#ifndef NDEBUG
	std::stringstream rulestr;
	RawPrinter printer(rulestr, reg);
	printer.print(ruleId);
	DBGLOG(DBG, rulestr.str());
#endif
	// distinct by the type of the rule
<<<<<<< HEAD
	bool needSLNogood = false;
	if (rule.head.size() > 1){
		bool wasShifted = sendDisjunctiveRuleToClasp(p, dm, nextVarIndex, ruleId);
		needSLNogood = !wasShifted;
=======
	if (rule.head.size() > 1){
		sendDisjunctiveRuleToClasp(p, dm, nextVarIndex, ruleId);
>>>>>>> 14c00784
	}else{
		if (ID(rule.kind, 0).isWeightRule()){
			sendWeightRuleToClasp(p, dm, nextVarIndex, ruleId);
		}else{
			sendOrdinaryRuleToClasp(p, dm, nextVarIndex, ruleId);
		}
	}


	// check support of singleton atoms
	// because body atoms of weight rules have a different meaning and do not directly support the head atom, we do not create such rules in this case
<<<<<<< HEAD
	if (needSLNogood){
=======
	if (!ruleId.isWeightRule()){
>>>>>>> 14c00784
		DBGLOG(DBG, "Generating singleton loop nogoods");
		BOOST_FOREACH (ID h, rule.head){
			// shiftedBody is true iff the original body is true and all other head atoms are false
			pb.startRule(Clasp::BASICRULE);
			pb.addHead(nextVarIndex);
			BOOST_FOREACH (ID b, rule.body){
				pb.addToBody(hexToClasp[b.address].var(), !b.isNaf());
			}
			BOOST_FOREACH (ID hshifted, rule.head){
				if (h != hshifted){
					pb.addToBody(hexToClasp[hshifted.address].var(), false);
				}
			}
			pb.endRule();

			// remember supporting shifted rule
			singletonNogoods[h.address].push_back(nextVarIndex++);
		}
	}
}

bool ClaspSolver::sendProgramToClasp(const AnnotatedGroundProgram& p, DisjunctionMode dm){
	DLVHEX_BENCHMARK_REGISTER_AND_SCOPE(sid, "ClaspSlv::sendProgramTC");

	pb.startProgram(claspInstance, eqOptions);
	pb.setCompute(false_, false);

	buildInitialSymbolTable(p.getGroundProgram(), pb);

#ifndef NDEBUG
	std::stringstream programstring;
	RawPrinter printer(programstring, reg);
#endif

	// transfer edb
	DBGLOG(DBG, "Sending EDB to clasp");
	bm::bvector<>::enumerator en = p.getGroundProgram().edb->getStorage().first();
	bm::bvector<>::enumerator en_end = p.getGroundProgram().edb->getStorage().end();
	while (en < en_end){
		// add fact
		pb.startRule(Clasp::BASICRULE);
		pb.addHead(hexToClasp[*en].var());
		pb.endRule();

		en++;
	}
#ifndef NDEBUG
	DBGLOG(DBG, *p.getGroundProgram().edb);
#endif

	// transfer idb
	DBGLOG(DBG, "Sending IDB to clasp");

	// new clasp variables are located after all atom variables
	OrdinaryAtomTable::AddressIterator it_begin;
	OrdinaryAtomTable::AddressIterator it_end;
	boost::tie(it_begin, it_end) = reg->ogatoms.getAllByAddress();
	int nextVarIndex = 2 + (it_end - it_begin);

	std::map<IDAddress, std::vector<int> > singletonNogoods; // check support of singletons using shifted rules
	BOOST_FOREACH (ID ruleId, p.getGroundProgram().idb){
		sendRuleToClasp(p, dm, nextVarIndex, singletonNogoods, ruleId);
	}

	// an atom is not true if no supporting shifted rule fires
	typedef std::pair<IDAddress, std::vector<int> > Pair;
	BOOST_FOREACH (Pair pair, singletonNogoods){
		// exception: facts are always true
		if (p.getGroundProgram().edb->getFact(pair.first)) continue;

		pb.startRule(Clasp::BASICRULE);
		pb.addHead(false_);
		pb.addToBody(hexToClasp[pair.first].var(), true);
		BOOST_FOREACH (int b, pair.second){
			pb.addToBody(b, false);
		}
		pb.endRule();
	}

	// Once all rules are defined, call endProgram() to load the (simplified)
	bool initiallyInconsistent = !pb.endProgram();

	// rebuild the symbol table as it might have changed due to optimization
	buildOptimizedSymbolTable();

	return initiallyInconsistent;
}

void ClaspSolver::addMinimizeConstraints(const AnnotatedGroundProgram& p){
	//DLVHEX_BENCHMARK_REGISTER_AND_SCOPE(sid, "ClaspSlv::addMinimizeConstr");

	// one minimize statement for each level
	std::vector<Clasp::WeightLitVec> minimizeStatements;
#ifndef NDEBUG
	std::vector<std::vector<IDAddress> > minimizeStatementsHex;
#endif

	// construct the minimize statements for each level
	bm::bvector<>::enumerator en = p.getGroundProgram().edb->getStorage().first();
	bm::bvector<>::enumerator en_end = p.getGroundProgram().edb->getStorage().end();
	while (en < en_end){
		const OrdinaryAtom& weightAtom = reg->ogatoms.getByAddress(*en);
		if (weightAtom.tuple[0].isAuxiliary() && reg->getTypeByAuxiliaryConstantSymbol(weightAtom.tuple[0]) == 'w'){
			int level = weightAtom.tuple[2].address;
			while (minimizeStatements.size() <= level) minimizeStatements.push_back(Clasp::WeightLitVec());
			minimizeStatements[level].push_back(Clasp::WeightLiteral(Clasp::Literal(hexToClasp[*en].var(), hexToClasp[*en].sign()), weightAtom.tuple[1].address));
#ifndef NDEBUG
			while (minimizeStatementsHex.size() <= level) minimizeStatementsHex.push_back(std::vector<IDAddress>());
			minimizeStatementsHex[level].push_back(*en);
#endif
		}
		en++;
	}
	BOOST_FOREACH (ID ruleID, p.getGroundProgram().idb){
		const Rule& rule = reg->rules.getByID(ruleID);

		// check if this is a weight rule
		if (rule.head.size() == 1){
			const OrdinaryAtom& weightAtom = reg->ogatoms.getByID(rule.head[0]);
			if (weightAtom.tuple[0].isAuxiliary() && reg->getTypeByAuxiliaryConstantSymbol(weightAtom.tuple[0]) == 'w'){

				int level = weightAtom.tuple[2].address;
				while (minimizeStatements.size() <= level) minimizeStatements.push_back(Clasp::WeightLitVec());
				minimizeStatements[level].push_back(Clasp::WeightLiteral(Clasp::Literal(hexToClasp[rule.head[0].address].var(), hexToClasp[rule.head[0].address].sign()), weightAtom.tuple[1].address));

#ifndef NDEBUG
				while (minimizeStatementsHex.size() <= level) minimizeStatementsHex.push_back(std::vector<IDAddress>());
				minimizeStatementsHex[level].push_back(rule.head[0].address);
#endif
			}
		}
	}

	// add the minimize statements to clasp
	for (int level = minimizeStatements.size() - 1; level >= 0; --level){
#ifndef NDEBUG
		std::stringstream ss;
		ss << "Minimize statement at level " << level << ": ";
		for (int l = 0; l < minimizeStatementsHex[level].size(); ++l){
			ss << (l > 0 ? ", " : "") << minimizeStatementsHex[level][l];
		}
		DBGLOG(DBG, ss.str());
#endif
		minb.addRule(minimizeStatements[level]);
	}

	DBGLOG(DBG, "Constructing minimize constraint");
	sharedMinimizeData = minb.build(claspInstance);
	minc = 0;
	if (!!sharedMinimizeData){
		sharedMinimizeData->setMode(Clasp::MinimizeMode_t::enumerate, true);
		minc = sharedMinimizeData->attach(*claspInstance.master(), true);
		claspInstance.enumerator()->setMinimize(sharedMinimizeData);

		// use the current optimum as upper bound for this unit
//std::vector<int> v; v.push_back(0); setOptimum(v);
/*
Clasp::wsum_t newopt[2];
newopt[0] = 1;
newopt[1] = 1;
sharedMinimizeData->setOptimum(newopt);
minc->restoreOptimum();
minc->integrateNext(*claspInstance.master());
*/
		setOptimum(ctx.currentOptimum);
	}
}

bool ClaspSolver::sendNogoodSetToClasp(const NogoodSet& ns){
	//DLVHEX_BENCHMARK_REGISTER_AND_SCOPE(sid, "ClaspSlv::sendNogoodSetTC");

	buildInitialSymbolTable(ns);

	DBGLOG(DBG, "Sending NogoodSet to clasp: " << ns);
	bool initiallyInconsistent = false;

	//claspInstance.requestTagLiteral();
	claspInstance.startAddConstraints();

	for (int i = 0; i < ns.getNogoodCount(); i++){
		const Nogood& ng = ns.getNogood(i);

#ifndef NDEBUG
		std::stringstream ss;
		ss << "{ ";
		bool first = true;
#endif

		// only nogoods are relevant where all variables occur in this clasp instance
		BOOST_FOREACH (ID lit, ng){
			if (hexToClasp.find(lit.address) == hexToClasp.end()){
				DBGLOG(DBG, "Skipping nogood because a literal is not in Clasp's literal list");
				return false;
			}
		}

		// translate dlvhex::Nogood to clasp clause
		clauseCreator->start();
		Set<uint32> pos;
		Set<uint32> neg;
		BOOST_FOREACH (ID lit, ng){
			// avoid duplicate literals
			// if the literal was already added with the same sign, skip it
			// if it was added with different sign, cancel adding the clause
			if (!(hexToClasp[lit.address].sign() ^ lit.isNaf())){
				if (pos.contains(hexToClasp[lit.address].var())) continue;
				else if (neg.contains(hexToClasp[lit.address].var())) return false;
				pos.insert(hexToClasp[lit.address].var());
			}else{
				if (neg.contains(hexToClasp[lit.address].var())) continue;
				else if (pos.contains(hexToClasp[lit.address].var())) return false;
				neg.insert(hexToClasp[lit.address].var());
			}

			// 1. cs.hexToClasp maps hex-atoms to clasp-literals
			// 2. the sign must be changed if the hex-atom was default-negated (xor ^)
			// 3. the overall sign must be changed (negation !) because we work with nogoods and clasp works with clauses
			Clasp::Literal clit = Clasp::Literal(hexToClasp[lit.address].var(), !(hexToClasp[lit.address].sign() ^ lit.isNaf()));
			clauseCreator->add(clit);
#ifndef NDEBUG
			if (!first) ss << ", ";
			first = false;
			ss << (clit.sign() ? "" : "!") << clit.var();
#endif
		}

#ifndef NDEBUG
		ss << " }";
#endif

		DBGLOG(DBG, "Adding nogood " << ng << " as clasp-clause " << ss.str());
		initiallyInconsistent |= !Clasp::ClauseCreator::create(*claspInstance.master(), clauseCreator->lits(), Clasp::ClauseCreator::clause_known_order).ok();
	}

	return initiallyInconsistent;
}

InterpretationPtr ClaspSolver::outputProjection(InterpretationConstPtr intr){
	if (intr == InterpretationConstPtr()){
		return InterpretationPtr();
	}else{
		InterpretationPtr answer = InterpretationPtr(new Interpretation(reg));
		answer->add(*intr);

		if (projectionMask != InterpretationConstPtr()){
			answer->getStorage() -= projectionMask->getStorage();
		}
		DBGLOG(DBG, "Projected " << *intr << " to " << *answer);
		return answer;
	}
}

ClaspSolver::ClaspSolver(ProgramCtx& c, const AnnotatedGroundProgram& p, bool interleavedThreading, DisjunctionMode dm) : ctx(c), projectionMask(p.getGroundProgram().mask), sem_request(0), sem_answer(0), terminationRequest(false), endOfModels(false), sem_dlvhexDataStructures(1), strictSingleThreaded(!interleavedThreading), claspStarted(false), modelqueueSize(c.config.getOption("ModelQueueSize"))
{
	DLVHEX_BENCHMARK_REGISTER_AND_SCOPE(sidsolvertime, "Solver time");
	DBGLOG(DBG, "Starting ClaspSolver (ASP) in " << (strictSingleThreaded ? "single" : "multi") << "threaded mode");
	reg = ctx.registry();

  // by PS (experimental) set heuristics
  if( c.config.getOption("ClaspHeuristicsVsids") != 0 )
  {
    Clasp::ClaspVsids* vsids = new Clasp::ClaspVsids(0.95);
    claspInstance.master()->setHeuristic(3, vsids);
    // TODO --sat-pre=20,25,120 --trans-ext=dynamic
  }

	clauseCreator = new Clasp::ClauseCreator(claspInstance.master());
	bool initiallyInconsistent = sendProgramToClasp(p, dm);
	DBGLOG(DBG, "Initially inconsistent: " << initiallyInconsistent);

	// if the program is initially inconsistent we do not need to do a search at all
	modelCount = 0;
	if (initiallyInconsistent){
		endOfModels = true;
		ep = NULL;
		claspThread = NULL;
	}else{
		if (pb.dependencyGraph() && pb.dependencyGraph()->nodes() > 0) {
			DBGLOG(DBG, "Adding unfounded set checker");
			Clasp::DefaultUnfoundedCheck* ufs = new Clasp::DefaultUnfoundedCheck();
			ufs->attachTo(*claspInstance.master(), pb.dependencyGraph()); // register with solver and graph & transfer ownership
		}

		std::stringstream prog;
		pb.writeProgram(prog);
		DBGLOG(DBG, "Program in LParse format: " << prog.str());

		// add enumerator
		DBGLOG(DBG, "Adding enumerator");
		claspInstance.addEnumerator(new Clasp::BacktrackEnumerator(0, new ModelEnumerator(*this)));
		claspInstance.enumerator()->enumerate(0);

		// respect weak constraints
//		addMinimizeConstraints(p);

		// add propagator
		DBGLOG(DBG, "Adding external propagator");
		ep = new ExternalPropagator(*this);
		claspInstance.master()->addPost(ep);

		// endInit() must be called once before the search starts
		DBGLOG(DBG, "Finalizing clasp initialization");
		claspInstance.endInit();
	}

	if (!strictSingleThreaded){
		// We now return to dlvhex code which is not in this class.
		// As we do not know what MainThread is doing there, ClaspThread must not access dlvhex data structures.
		DBGLOG(DBG, "MainThread: Entering code which needs exclusive access to dlvhex data structures");
		sem_dlvhexDataStructures.wait();
	}
}


ClaspSolver::ClaspSolver(ProgramCtx& c, const NogoodSet& ns, bool interleavedThreading) : ctx(c), sem_request(0), sem_answer(0), terminationRequest(false), endOfModels(false), sem_dlvhexDataStructures(1), strictSingleThreaded(!interleavedThreading), claspStarted(false), modelqueueSize(c.config.getOption("ModelQueueSize"))
{
	DLVHEX_BENCHMARK_REGISTER_AND_SCOPE(sidsolvertime, "Solver time");
	DBGLOG(DBG, "Starting ClaspSolver (SAT) in " << (strictSingleThreaded ? "single" : "multi") << "threaded mode");
	reg = ctx.registry();

	clauseCreator = new Clasp::ClauseCreator(claspInstance.master());

	bool initiallyInconsistent = sendNogoodSetToClasp(ns);
	DBGLOG(DBG, "Initially inconsistent: " << initiallyInconsistent);

	// if the program is initially inconsistent we do not need to do a search at all
	modelCount = 0;
	if (initiallyInconsistent){
		endOfModels = true;
		ep = NULL;
		claspThread = NULL;
	}else{
		// add enumerator
		DBGLOG(DBG, "Adding enumerator");
		claspInstance.addEnumerator(new Clasp::BacktrackEnumerator(0, new ModelEnumerator(*this)));
		claspInstance.enumerator()->enumerate(0);

		// add propagator
		DBGLOG(DBG, "Adding external propagator");
		ep = new ExternalPropagator(*this);
		claspInstance.master()->addPost(ep);

		// endInit() must be called once before the search starts
		DBGLOG(DBG, "Finalizing clasp initialization");
		claspInstance.endInit();
	}

	if (!strictSingleThreaded){
		// We now return to dlvhex code which is not in this class.
		// As we do not know what MainThread is doing there, ClaspThread must not access dlvhex data structures.
		DBGLOG(DBG, "MainThread: Entering code which needs exclusive access to dlvhex data structures");
		sem_dlvhexDataStructures.wait();
	}
}

ClaspSolver::~ClaspSolver(){
	shutdownClasp();

	DBGLOG(DBG, "Deleting ClauseCreator");
	delete clauseCreator;
}

void ClaspSolver::shutdownClasp(){
	DLVHEX_BENCHMARK_REGISTER_AND_SCOPE(sid, "ClaspSlv::shutdownClasp");

	if (!strictSingleThreaded){
		sem_dlvhexDataStructures.post();
		DBGLOG(DBG, "MainThread: Leaving code which needs exclusive access to dlvhex data structures");
	}

	DBGLOG(DBG, "Shutdown ClaspSolver");
	{
		// send termination request
		boost::mutex::scoped_lock lock(modelsMutex);
		terminationRequest = true;
	}

	// is clasp still active?
	while (getNextModel() != InterpretationPtr());
	DBGLOG(DBG, "Joining ClaspThread");
	if (claspThread) claspThread->join();

	DBGLOG(DBG, "Deleting ClaspThread");
	if (claspThread) delete claspThread;
}

void ClaspSolver::restartWithAssumptions(const std::vector<ID>& assumptions){
	DLVHEX_BENCHMARK_REGISTER_AND_SCOPE(sid, "ClaspSlv::restartWithAss");

	if (claspStarted) shutdownClasp();

	// restart
	claspStarted = false;
	endOfModels = false;
	terminationRequest = false;
	if(!!ep) ep->reset();

	this->assumptions.clear();
	BOOST_FOREACH (ID a, assumptions){
		Clasp::Literal al = Clasp::Literal(hexToClasp[a.address].var(), hexToClasp[a.address].sign() ^ a.isNaf());
		this->assumptions.push_back(al);
	}
}

void ClaspSolver::addPropagator(PropagatorCallback* pb){
	if (!strictSingleThreaded){
		sem_dlvhexDataStructures.post();
		DBGLOG(DBG, "MainThread: Leaving code which needs exclusive access to dlvhex data structures");
	}

	// access learner vector
        {
		boost::mutex::scoped_lock lock(propagatorMutex);
		propagator.insert(pb);
	}

	if (!strictSingleThreaded){
		sem_dlvhexDataStructures.wait();
		DBGLOG(DBG, "MainThread: Entering code which needs exclusive access to dlvhex data structures");
	}
}

void ClaspSolver::removePropagator(PropagatorCallback* pb){
	if (!strictSingleThreaded){
		sem_dlvhexDataStructures.post();
		DBGLOG(DBG, "MainThread: Leaving code which needs exclusive access to dlvhex data structures");
	}

	// access propagator vector
	{
	        boost::mutex::scoped_lock lock(propagatorMutex);
		propagator.erase(pb);
	}

	if (!strictSingleThreaded){
		sem_dlvhexDataStructures.wait();
		DBGLOG(DBG, "MainThread: Entering code which needs exclusive access to dlvhex data structures");
	}
}

void ClaspSolver::addNogood(Nogood ng){
	assert(ng.isGround());

	if (!strictSingleThreaded){
		sem_dlvhexDataStructures.post();
		DBGLOG(DBG, "MainThread: Leaving code which needs exclusive access to dlvhex data structures");
	}

	// access nogoods
	{
	        boost::mutex::scoped_lock lock(nogoodsMutex);
		nogoods.push(ng);
	}

	if (!strictSingleThreaded){
		sem_dlvhexDataStructures.wait();
		DBGLOG(DBG, "MainThread: Entering code which needs exclusive access to dlvhex data structures");
	}
}

void ClaspSolver::setOptimum(std::vector<int>& optimum){

	if (!minc){
		DBGLOG(DBG, "No mimimize constraint configured; do not set new optimum");
		return;
	}

	// This method helps the reasoner to eliminate non-optimal partial models in advance
	// by setting the internal upper bound to a given value.
	//
	// Warning: A call of this method is just a hint for the reasoner, i.e.,
	//          it is not guaranteed that the solver will no longer create models with higher cost.
	//
	// This is because clasp does not allow to decrease the upper bound if the new bound is violated
	// by the current assignment. Therefore, the new optimum is only integrated into the clasp instance
	// if it is compatible with the assignment.

	// transform optimum vector to clasp-internal representation
	int optlen = minb.numRules() < optimum.size() ? minb.numRules() : optimum.size();
	DBGLOG(DBG, "Transforming optimum (length: " << optlen << ") to clasp-internal representation");
	Clasp::wsum_t* newopt = new Clasp::wsum_t[optlen];
	for (int l = optlen - 1; l >= 0; --l){
		newopt[l] = optimum[optlen - 1 - l];
	}

	// check if the new upper bound is compatible with the current assignment
	DBGLOG(DBG, "Ensure that current assignment is compatible with the new optimum");
	bool violated = true;
	while (violated){
		violated = false;
		for (int i = 0; i < optlen; ++i){
			if (newopt[i] > minc->sum(i)) break;
			if (newopt[i] < minc->sum(i)){
				violated = true;
				break;
			}
		}
		if (!violated) break;

		delete []newopt;
		return;
	}

	// send the new upper bound to clasp
	DBGLOG(DBG, "Current assignment is compatible with the new optimum");
#ifndef NDEBUG
	std::stringstream ss;
	ss << "Setting optimum upper bound: ";
#endif
	for (int l = 0; l < optlen; ++l){
#ifndef NDEBUG
		ss << l << ":" << newopt[l] << " ";
#endif
	}
	if (optlen > 0) sharedMinimizeData->setOptimum(newopt);	
#ifndef NDEBUG
	DBGLOG(DBG, ss.str());
#endif
	minc->restoreOptimum();
	minc->integrateNext(*claspInstance.master());
	delete []newopt;
}

InterpretationPtr ClaspSolver::getNextModel(){

	// make sure that clasp runs
	if (!claspStarted && !endOfModels){
		DBGLOG(DBG, "Starting ClaspThread");
		claspThread = new boost::thread(boost::bind(&ClaspSolver::runClasp, this));
		claspStarted = true;
	}

	InterpretationConstPtr nextModel;

	if (!strictSingleThreaded){
		// MainThread now exectures code of this class, hence we know what it is doing.
		// As the code below does not interfere with simultanous accessed of dlvhex data structures,
		// ClaspThread is now allows to enter critical sections.
		DBGLOG(DBG, "MainThread: Leaving code which needs exclusive access to dlvhex data structures");
		sem_dlvhexDataStructures.post();

		{
			// get lock and wait until there is at least one model in the queue
			boost::mutex::scoped_lock lock(modelsMutex);
			while(!endOfModels && preparedModels.empty()){
				DBGLOG(DBG, "Model queue is empty (end endOfModels was not set yet); Waiting for ClaspThread to add models (or set endOfModels)");
				waitForModelCondition.wait(lock);
			}

			// now we have either a model or endOfModels is set
			// Note: both conditions may apply simultanously (the queue is not empty, but no more models will come, i.e. all remaining ones have arrived)
			if (preparedModels.size() == 0){
				// all prepared models are exhausted and also clasp has no more models
				DBGLOG(DBG, "End of models");
				nextModel = InterpretationPtr();
			}else{
				// return next prepared model
				nextModel = preparedModels.front();
				preparedModels.pop();
				DBGLOG(DBG, "MainThread: Got a model");
				modelCount++;
			}
		}
		DBGLOG(DBG, "Notifying ClaspThread about empty space in model queue");
		waitForQueueSpaceCondition.notify_all();

		// MainThread is now leaving this class. As we do not know what it is doing outside,
		// ClaspThread is now not allowed to access dlvhex data structures simultanously.
		sem_dlvhexDataStructures.wait();
		DBGLOG(DBG, "MainThread: Entering code which needs exclusive access to dlvhex data structures");
	}else{
		nextModel = InterpretationConstPtr();
		if (!endOfModels){
			DBGLOG(DBG, "MainThread: Sending NextModelRequest");
			sem_request.post();

			DBGLOG(DBG, "MainThread: Waiting for an answer");
			sem_answer.wait();

			if (endOfModels){
				DBGLOG(DBG, "End of models");
			}else{
				assert(preparedModels.size() > 0);
				DBGLOG(DBG, "MainThread: Got a model");
				nextModel = preparedModels.front();
				preparedModels.pop();
			}
		}
	}

	return outputProjection(nextModel);
}

int ClaspSolver::getModelCount(){
	return modelCount;
}

std::string ClaspSolver::getStatistics(){
	std::stringstream ss;
	ss <<	"Guesses: " << claspInstance.master()->stats.choices << std::endl <<
		"Conflicts: " << claspInstance.master()->stats.conflicts << std::endl <<
		"Models: " << claspInstance.master()->stats.models;
	return ss.str();
}



// ============================== DisjunctiveClaspSolver ==============================

DisjunctiveClaspSolver::DisjunctiveClaspSolver(ProgramCtx& ctx, const AnnotatedGroundProgram& p, bool interleavedThreading) :
	ClaspSolver(ctx, p, interleavedThreading, ClaspSolver::ChoiceRules),
	program(p), ufscm(ctx, p, true){
}

DisjunctiveClaspSolver::~DisjunctiveClaspSolver(){
}

InterpretationPtr DisjunctiveClaspSolver::getNextModel(){

	InterpretationPtr model = ClaspSolver::getNextModel();

	bool ufsFound = true;
	while (model && ufsFound){
		ufsFound = false;

		std::vector<IDAddress> ufs = ufscm.getUnfoundedSet(model);

		if (ufs.size() > 0){
			Nogood ng = ufscm.getLastUFSNogood();
			addNogood(ng);
			ufsFound = true;
			model = ClaspSolver::getNextModel();
		}
	}
	return model;
}


DLVHEX_NAMESPACE_END

#endif

// vim:noexpandtab:ts=8:<|MERGE_RESOLUTION|>--- conflicted
+++ resolved
@@ -709,15 +709,8 @@
 	DBGLOG(DBG, rulestr.str());
 #endif
 	// distinct by the type of the rule
-<<<<<<< HEAD
-	bool needSLNogood = false;
-	if (rule.head.size() > 1){
-		bool wasShifted = sendDisjunctiveRuleToClasp(p, dm, nextVarIndex, ruleId);
-		needSLNogood = !wasShifted;
-=======
 	if (rule.head.size() > 1){
 		sendDisjunctiveRuleToClasp(p, dm, nextVarIndex, ruleId);
->>>>>>> 14c00784
 	}else{
 		if (ID(rule.kind, 0).isWeightRule()){
 			sendWeightRuleToClasp(p, dm, nextVarIndex, ruleId);
@@ -729,11 +722,7 @@
 
 	// check support of singleton atoms
 	// because body atoms of weight rules have a different meaning and do not directly support the head atom, we do not create such rules in this case
-<<<<<<< HEAD
-	if (needSLNogood){
-=======
 	if (!ruleId.isWeightRule()){
->>>>>>> 14c00784
 		DBGLOG(DBG, "Generating singleton loop nogoods");
 		BOOST_FOREACH (ID h, rule.head){
 			// shiftedBody is true iff the original body is true and all other head atoms are false
