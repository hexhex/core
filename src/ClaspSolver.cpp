/* dlvhex -- Answer-Set Programming with external interfaces.
 * Copyright (C) 2005, 2006, 2007 Roman Schindlauer
 * Copyright (C) 2006, 2007, 2008, 2009, 2010 Thomas Krennwallner
 * Copyright (C) 2009, 2010 Peter Schüller
 * 
 * This file is part of dlvhex.
 *
 * dlvhex is free software; you can redistribute it and/or modify it
 * under the terms of the GNU Lesser General Public License as
 * published by the Free Software Foundation; either version 2.1 of
 * the License, or (at your option) any later version.
 *
 * dlvhex is distributed in the hope that it will be useful, but
 * WITHOUT ANY WARRANTY; without even the implied warranty of
 * MERCHANTABILITY or FITNESS FOR A PARTICULAR PURPOSE.  See the GNU
 * Lesser General Public License for more details.
 *
 * You should have received a copy of the GNU Lesser General Public
 * License along with dlvhex; if not, write to the Free Software
 * Foundation, Inc., 51 Franklin St, Fifth Floor, Boston, MA
 * 02110-1301 USA.
 */

/**
 * @file ClaspSolver.cpp
 * @author Christoph Redl
 *
 * @brief Interface to genuine clasp 2.0.5-based Solver.
 */

#ifdef HAVE_CONFIG_H
#include "config.h"
#endif

#ifdef HAVE_LIBCLASP

#include "dlvhex2/ClaspSolver.h"

#include <iostream>
#include <sstream>
#include "dlvhex2/Logger.h"
#include "dlvhex2/GenuineSolver.h"
#include "dlvhex2/Printer.h"
#include "dlvhex2/Set.h"
#include "dlvhex2/UnfoundedSetChecker.h"
#include "dlvhex2/AnnotatedGroundProgram.h"
#include "dlvhex2/Benchmarking.h"

#include <boost/foreach.hpp>
#include <boost/graph/strong_components.hpp>
#include <boost/interprocess/sync/scoped_lock.hpp>

#include "clasp/program_rule.h"
#include "clasp/constraint.h"
#include "clasp/heuristics.h"


DLVHEX_NAMESPACE_BEGIN

// ============================== ClaspSolver ==============================

void ClaspSolver::ModelEnumerator::reportModel(const Clasp::Solver& s, const Clasp::Enumerator&){

	DLVHEX_BENCHMARK_REGISTER(sidsolvertime, "Solver time");
	DBGLOG(DBG, "ClaspThread: Start producing a model");

	// create a model
	// this line does not need exclusive access to dlvhex data structures as it sets only a reference to the registry, but does not access it
	InterpretationPtr model = InterpretationPtr(new Interpretation(cs.reg));

	// get the symbol table from the solver
	const Clasp::SymbolTable& symTab = s.sharedContext()->symTab();
	for (Clasp::SymbolTable::const_iterator it = symTab.begin(); it != symTab.end(); ++it) {
		// translate each named atom that is true w.r.t the current assignment into our dlvhex ID
		if (s.isTrue(it->second.lit) && !it->second.name.empty()) {
			IDAddress adr = ClaspSolver::stringToIDAddress(it->second.name.c_str());
			// set it in the model
			model->setFact(adr);
		}
	}

	// remember the model
	DBGLOG(DBG, "ClaspThread: Produced a model");

	// thread-safe queue access
	if (!cs.strictSingleThreaded){
		{
			// get lock and wait until there is free space in the model queue
			boost::mutex::scoped_lock lock(cs.modelsMutex);
			while(cs.preparedModels.size() >= cs.modelqueueSize){
				DBGLOG(DBG, "Model queue is full; Waiting for models to be retrieved by MainThread");
				DLVHEX_BENCHMARK_STOP(sidsolvertime);
				cs.waitForQueueSpaceCondition.wait(lock);
				DLVHEX_BENCHMARK_START(sidsolvertime);
			}

			DBGLOG(DBG, "Adding new model to model queue");
			cs.preparedModels.push(model);
		}

		DBGLOG(DBG, "Notifying MainThread about new model");
		cs.waitForModelCondition.notify_all();
	}else{
		cs.preparedModels.push(model);
		DBGLOG(DBG, "Notifying MainThread about new model");
		cs.sem_answer.post();
		DBGLOG(DBG, "ClaspThread: Waiting for further model requests");
		DLVHEX_BENCHMARK_STOP(sidsolvertime);
		cs.sem_request.wait();
		DLVHEX_BENCHMARK_START(sidsolvertime);
	}

	static const bool quickTerminationMethod = true;
	if (quickTerminationMethod && cs.terminationRequest) throw ClaspSolver::ClaspTermination();
}

void ClaspSolver::ModelEnumerator::reportSolution(const Clasp::Solver& s, const Clasp::Enumerator&, bool complete){
}

ClaspSolver::ExternalPropagator::ExternalPropagator(ClaspSolver& cs) : cs(cs){
	reset();
}

bool ClaspSolver::ExternalPropagator::prop(Clasp::Solver& s, bool onlyOnCurrentDL){
	// thread-safe access to the propagator vector
        boost::mutex::scoped_lock lock(cs.propagatorMutex);
	if (cs.propagator.size() != 0){
		// Wait until MainThread executes code of this class (in particular: getNextModel() ),
		// because only in this case we know what MainThread is doing and which dlvhex data structures it accesses.
		// Otherwise we could have a lot of unsynchronized data accesses.
		if (!cs.strictSingleThreaded){
			cs.sem_dlvhexDataStructures.wait();
			DBGLOG(DBG, "ClaspThread: Entering code which needs exclusive access to dlvhex data structures");
		}

		DBGLOG(DBG, "Translating clasp assignment to HEX-interpretation");

		// translate clasp assignment to hex assignment
		// get the symbol table from the solver
		{
			DLVHEX_BENCHMARK_REGISTER_AND_SCOPE(sid, "ClaspSlv::ExtProp::prop pre");
			interpretation->clear();
			factWasSet->clear();
			const Clasp::SymbolTable& symTab = s.sharedContext()->symTab();
			for (Clasp::SymbolTable::const_iterator it = symTab.begin(); it != symTab.end(); ++it) {
				// bitset of all assigned values
				if (s.isTrue(it->second.lit) || s.isFalse(it->second.lit)) {
					IDAddress adr = ClaspSolver::stringToIDAddress(it->second.name.c_str());
					factWasSet->setFact(adr);
				}
				// bitset of true values (partial interpretation)
				if (s.isTrue(it->second.lit)) {
					IDAddress adr = ClaspSolver::stringToIDAddress(it->second.name.c_str());
					interpretation->setFact(adr);
				}
			}

			// a fact changed iff
			// 1. (a) it was previously set but is not set now, or (b) it was previously not set but is set now; or
			// 2. it was set before and is still set but the truth value is different
			changed->clear();
			changed->getStorage() |= (factWasSet->getStorage() ^ previousFactWasSet->getStorage());
			changed->getStorage() |= (factWasSet->getStorage() & previousFactWasSet->getStorage() & (interpretation->getStorage() ^ previousInterpretation->getStorage()));
			DBGLOG(DBG, "Changed truth values: " << *changed);
		}

		DBGLOG(DBG, "Calling external propagators");
		bool conflict = false;
		BOOST_FOREACH (PropagatorCallback* cb, cs.propagator){
			cb->propagate(interpretation, factWasSet, changed);
		}

		previousInterpretation->getStorage() = interpretation->getStorage();
		previousFactWasSet->getStorage() = factWasSet->getStorage();

		// Now MainThread is allowed to access arbitrary code again, because we continue executing Clasp code,
		// which cannot interfere with dlvhex.
		if (!cs.strictSingleThreaded){
			DBGLOG(DBG, "ClaspThread: Leaving code which needs exclusive access to dlvhex data structures");
			cs.sem_dlvhexDataStructures.post();
		}
	}

	// add the new nogoods to clasp
	bool inconsistent = false;
	{
	        boost::mutex::scoped_lock lock(cs.nogoodsMutex);
		DLVHEX_BENCHMARK_REGISTER_AND_SCOPE(sid, "ClaspSlv::ExtProp::prop an");

		DBGLOG(DBG, "External learners have produced " << cs.nogoods.size() << " nogoods; transferring to clasp");

		bool processed = true;
		while (cs.nogoods.size() > 0 && processed && !inconsistent){
			Nogood& ng = cs.nogoods.front();
			std::pair<bool, bool> ret = cs.addNogoodToClasp(s, ng, onlyOnCurrentDL);
			processed = ret.first;
			inconsistent = ret.second; // we must not add more clauses if we have already a conflict
			if (processed) cs.nogoods.pop();
		}
	}
	DBGLOG(DBG, "Result: " << (inconsistent ? "" : "not ") << "inconsistent");
	assert(!inconsistent || s.hasConflict());

	return !inconsistent;
}

bool ClaspSolver::ExternalPropagator::propagate(Clasp::Solver& s){
//	return true;
	return prop(s);
}

bool ClaspSolver::ExternalPropagator::isModel(Clasp::Solver& s){
	// in this method we must not add nogoods which cause no conflict on the current decision level!
	// (see postcondition in clasp/constraint.h)
	// propagate always if there are no free variables!
	if( s.numFreeVars() == 0 )
	{
		DLVHEX_BENCHMARK_REGISTER_AND_SCOPE(sid, "ClaspSlv/ExtProp/prop (isModel)");
		return prop(s, true);
	}
	else
	{
		return false;
	}
}

uint32 ClaspSolver::ExternalPropagator::priority() const{
	return Clasp::PostPropagator::priority_general;
}

void ClaspSolver::ExternalPropagator::reset(){
	DLVHEX_BENCHMARK_REGISTER_AND_SCOPE(sid, "ClaspSlv::ExtProp::reset");
	interpretation = InterpretationPtr(new Interpretation(cs.reg));
	previousInterpretation = InterpretationPtr(new Interpretation(cs.reg));
	factWasSet = InterpretationPtr(new Interpretation(cs.reg));
	previousFactWasSet = InterpretationPtr(new Interpretation(cs.reg));
	changed = InterpretationPtr(new Interpretation(cs.reg));
}

/**
 * Adds a nogood to the running clasp instance.
 * @return std::pair<bool, bool>
 *             The first return value indicates if the nogood was successfully processed.
 *               That is, it is true iff it was either added or excluded from being added, and false if it might be added at some future point
               The second is true iff adding has produced a conflict
 */
std::pair<bool, bool> ClaspSolver::addNogoodToClasp(Clasp::Solver& s, Nogood& ng, bool onlyOnCurrentDL){
	//DLVHEX_BENCHMARK_REGISTER_AND_SCOPE(sid, "ClaspSlv::addNogoodTC");

#ifndef NDEBUG
	std::stringstream ss;
	ss << "{ ";
	bool first = true;
#endif
	// only nogoods are relevant where all variables occur in this clasp instance
	BOOST_FOREACH (ID lit, ng){
		if (hexToClasp.find(lit.address) == hexToClasp.end()){
			DBGLOG(DBG, "Skipping nogood because a literal is not in Clasp's literal list");
			return std::pair<bool, bool>(true, false);
		}
	}

	// translate dlvhex::Nogood to clasp clause
	bool conflictOnLowerDL = true;
	clauseCreator->start(Clasp::Constraint_t::learnt_other);
	Set<uint32> pos;
	Set<uint32> neg;
	BOOST_FOREACH (ID lit, ng){
		// avoid duplicate literals
		// if the literal was already added with the same sign, skip it
		// if it was added with different sign, cancel adding the clause
		if (!(hexToClasp[lit.address].sign() ^ lit.isNaf())){
			if (pos.contains(hexToClasp[lit.address].var())) continue;
			else if (neg.contains(hexToClasp[lit.address].var())){
				DBGLOG(DBG, "Dropping tautological nogood");
				return std::pair<bool, bool>(true, false);
			}
			pos.insert(hexToClasp[lit.address].var());

			if (s.level(hexToClasp[lit.address].var()) == s.decisionLevel()) conflictOnLowerDL = false;
		}else{
			if (neg.contains(hexToClasp[lit.address].var())) continue;
			else if (pos.contains(hexToClasp[lit.address].var())){
				DBGLOG(DBG, "Dropping tautological nogood");
				return std::pair<bool, bool>(true, false);
			}
			neg.insert(hexToClasp[lit.address].var());

			if (s.level(hexToClasp[lit.address].var()) == s.decisionLevel()) conflictOnLowerDL = false;
		}

		// 1. cs.hexToClasp maps hex-atoms to clasp-literals
		// 2. the sign must be changed if the hex-atom was default-negated (xor ^)
		// 3. the overall sign must be changed (negation !) because we work with nogoods and clasp works with clauses
		Clasp::Literal clit = Clasp::Literal(hexToClasp[lit.address].var(), !(hexToClasp[lit.address].sign() ^ lit.isNaf()));
		clauseCreator->add(clit);

//		// non-conflicting clauses can always be added
//		if (!s.isFalse(clit)) conflictOnLowerDL = false;

		// if requested, do not add clauses which do not cause a conflict on the current decision level
		// (if this method is called by isModel() then we must not cause conflicts except on the top level)
		if (onlyOnCurrentDL && !s.isFalse(clit)){
			DBGLOG(DBG, "Do not add " << ng.getStringRepresentation(reg) << " because it is not conflicting on the current decision level (it is not conflicting at all)");
			return std::pair<bool, bool>(false, false);
		}
#ifndef NDEBUG
		if (!first) ss << ", ";
		first = false;
		ss << (clit.sign() ? "" : "!") << clit.var();
#endif
	}

	// if requested, do not add conflict clauses which cause a conflict on a decision level lower than the current one
	// (if this method is called by isModel() then we must not cause conflicts except on the top level)
	if (onlyOnCurrentDL && conflictOnLowerDL){
		DBGLOG(DBG, "Do not add " << ng.getStringRepresentation(reg) << " because it is conflicting on a lower decision level");
		return std::pair<bool, bool>(false, false);
	}

#ifndef NDEBUG
	ss << " }";
#endif

	DBGLOG(DBG, "Adding nogood " << ng.getStringRepresentation(reg) << (onlyOnCurrentDL ? " at current DL " : "") << " as clasp-clause " << ss.str());
	std::pair<bool, bool> ret(true, !Clasp::ClauseCreator::create(s, clauseCreator->lits(), Clasp::ClauseCreator::clause_known_order, Clasp::Constraint_t::learnt_other).ok());

	return ret;
}

std::vector<std::vector<ID> > ClaspSolver::convertClaspNogood(Clasp::LearntConstraint& learnedConstraint){
	//DLVHEX_BENCHMARK_REGISTER_AND_SCOPE(sid, "ClaspSlv::convertClaspNogood LC");

	if (learnedConstraint.clause()){
		Clasp::LitVec lv;
		learnedConstraint.clause()->toLits(lv);
		return convertClaspNogood(lv);
	}
}

std::vector<std::vector<ID> > ClaspSolver::convertClaspNogood(const Clasp::LitVec& litvec){
	//DLVHEX_BENCHMARK_REGISTER_AND_SCOPE(sid, "ClaspSlv::convertClaspNogood LV");

	// A clasp literal possibly maps to multiple dlvhex literals
	// (due to optimization, equivalent and antivalent variables are represented by the same clasp literal).
	// Therefore a clasp clause can represent several dlvhex nogoods.
	// The result of this function is a vector of vectors of IDs.
	// The outer vector has one element for each clasp literal. The inner vector enumerates all possible back-translations of the clasp literal to dlvhex.

	std::vector<std::vector<ID> > ret;

	BOOST_FOREACH (Clasp::Literal l, litvec){
		// create for each clasp literal a vector of all possible back-translations to dlvhex
		std::vector<ID> translations;
		for (int i = 0; i < claspToHex[l].size(); ++i) translations.push_back(ID(ID::MAINKIND_LITERAL | ID::SUBKIND_ATOM_ORDINARYG | ID::NAF_MASK, claspToHex[l][i]));
		Clasp::Literal ln(l.var(), !l.sign());
		for (int i = 0; i < claspToHex[ln].size(); ++i) translations.push_back(ID(ID::MAINKIND_LITERAL | ID::SUBKIND_ATOM_ORDINARYG | ID::NAF_MASK, claspToHex[ln][i]));
		ret.push_back(translations);
	}
	return ret;
}

std::vector<Nogood> ClaspSolver::convertClaspNogood(std::vector<std::vector<ID> >& nogoods){
	//DLVHEX_BENCHMARK_REGISTER_AND_SCOPE(sid, "ClaspSlv::convertClaspNogood vvI");

	// The method "unfolds" a set of nogoods, represented as
	// { l1[1], ..., l1[n1] } x { l2[1], ..., l2[n2] } x ... x { lk[1], ..., lk[nk] }
	// into a set of nogoods

	std::vector<Nogood> ret;
	if (nogoods.size() == 0) return ret;

	std::vector<int> ind(nogoods.size());
	for (int i = 0; i < nogoods.size(); ++i) ind[i] = 0;
	while (true){
		if (ind[0] >= nogoods[0].size()) break;

		// translate
		Nogood ng;
		for (int i = 0; i < nogoods.size(); ++i){
			ng.insert(nogoods[i][ind[i]]);
		}
		ret.push_back(ng);

		int k = nogoods.size() - 1;
		ind[k]++;
		while (ind[k] >= nogoods[k].size()){
			ind[k] = 0;
			k--;
			if (k < 0) break;
			ind[k]++;
			if (ind[0] >= nogoods[0].size()) break;
		}
	}

	return ret;
}

void ClaspSolver::buildInitialSymbolTable(const OrdinaryASPProgram& p, Clasp::ProgramBuilder& pb){
	//DLVHEX_BENCHMARK_REGISTER_AND_SCOPE(sid, "ClaspSlv::buildInitSymTab P pb");

	DBGLOG(DBG, "Building atom index");

	// edb
	bm::bvector<>::enumerator en = p.edb->getStorage().first();
	bm::bvector<>::enumerator en_end = p.edb->getStorage().end();
	while (en < en_end){
		if (hexToClasp.find(*en) == hexToClasp.end()){
			uint32_t c = *en + 2;
			DBGLOG(DBG, "Clasp index of atom " << *en << " is " << c);
			hexToClasp[*en] = Clasp::Literal(c, true);

			std::string str = idAddressToString(*en);
			claspInstance.symTab().addUnique(c, str.c_str());
		}
		en++;
	}

	// idb
	BOOST_FOREACH (ID ruleId, p.idb){
		const Rule& rule = reg->rules.getByID(ruleId);
		BOOST_FOREACH (ID h, rule.head){
			if (hexToClasp.find(h.address) == hexToClasp.end()){
				uint32_t c = h.address + 2;
				DBGLOG(DBG, "Clasp index of atom " << h.address << " is " << c);
				hexToClasp[h.address] = Clasp::Literal(c, true);

				std::string str = idAddressToString(h.address);
				claspInstance.symTab().addUnique(c, str.c_str());
			}
		}
		BOOST_FOREACH (ID b, rule.body){
			if (hexToClasp.find(b.address) == hexToClasp.end()){
				uint32_t c = b.address + 2;
				DBGLOG(DBG, "Clasp index of atom " << b.address << " is " << c);
				hexToClasp[b.address] = Clasp::Literal(c, true);

				std::string str = idAddressToString(b.address);
				claspInstance.symTab().addUnique(c, str.c_str());
			}
		}
	}
}

void ClaspSolver::buildInitialSymbolTable(const NogoodSet& ns){
	//DLVHEX_BENCHMARK_REGISTER_AND_SCOPE(sid, "ClaspSlv::buildInitSymTab ns");

	DBGLOG(DBG, "Building atom index");

	claspInstance.symTab().startInit();
	for (int i = 0; i < ns.getNogoodCount(); i++){
		const Nogood& ng = ns.getNogood(i);
		BOOST_FOREACH (ID lit, ng){
			if (hexToClasp.find(lit.address) == hexToClasp.end()){
				uint32_t c = claspInstance.addVar(Clasp::Var_t::atom_var); //lit.address + 2;
				std::string str = idAddressToString(lit.address);
				DBGLOG(DBG, "Clasp index of atom " << lit.address << " is " << c);
				hexToClasp[lit.address] = Clasp::Literal(c, true);
				claspToHex[Clasp::Literal(c, true)].push_back(lit.address);
				claspInstance.symTab().addUnique(c, str.c_str()).lit = Clasp::Literal(c, true);
			}
		}
	}
	claspInstance.symTab().endInit();
}

void ClaspSolver::buildOptimizedSymbolTable(){
	//DLVHEX_BENCHMARK_REGISTER_AND_SCOPE(sid, "ClaspSlv::buildOptST");

	hexToClasp.clear();

#ifndef NDEBUG
	std::stringstream ss;
#endif

	// go through symbol table
	const Clasp::SymbolTable& symTab = claspInstance.symTab();
	for (Clasp::SymbolTable::const_iterator it = symTab.begin(); it != symTab.end(); ++it) {
		IDAddress hexAdr = stringToIDAddress(it->second.name.c_str());
		hexToClasp[hexAdr] = it->second.lit;
		claspToHex[it->second.lit].push_back(hexAdr);
#ifndef NDEBUG
		ss << "Hex " << hexAdr << " <--> " << (it->second.lit.sign() ? "" : "!") << it->second.lit.var() << std::endl;
#endif
	}
	DBGLOG(DBG, "Symbol table of optimized program: " << std::endl << ss.str());
}

std::string ClaspSolver::idAddressToString(IDAddress adr){
	std::stringstream ss;
	ss << adr;
	return ss.str();
}

IDAddress ClaspSolver::stringToIDAddress(std::string str){
	return atoi(str.c_str());
}

void ClaspSolver::runClasp(){
	DLVHEX_BENCHMARK_REGISTER(sidsolvertime, "Solver time");

	DBGLOG(DBG, "ClaspThread: Initialization");
	if (strictSingleThreaded){
		DBGLOG(DBG, "ClaspThread: Waiting for requests");
		sem_request.wait();	// continue with execution of MainThread
	}

	try{
		DLVHEX_BENCHMARK_START(sidsolvertime);
		Clasp::solve(claspInstance, params, assumptions);
		//Clasp::solve(claspInstance, params, assumptions);
		DLVHEX_BENCHMARK_STOP(sidsolvertime);
	}catch(ClaspSolver::ClaspTermination){
		DLVHEX_BENCHMARK_STOP(sidsolvertime);
		DBGLOG(DBG, "Clasp was requested to terminate before all models were enumerated");
	}catch(...){
		DLVHEX_BENCHMARK_STOP(sidsolvertime);
		throw;
	}

	DBGLOG(DBG, "Clasp terminated");
	{
		DBGLOG(DBG, "Notifying MainThread about end of models");
		boost::mutex::scoped_lock lock(modelsMutex);
		endOfModels = true;
	}
	if (!strictSingleThreaded){
		waitForModelCondition.notify_all();
	}else{
		sem_answer.post();
	}
}

<<<<<<< HEAD
void ClaspSolver::sendDisjunctiveRuleToClasp(const AnnotatedGroundProgram& p, DisjunctionMode dm, int& nextVarIndex, ID ruleId){
	//DLVHEX_BENCHMARK_REGISTER_AND_SCOPE(sid, "ClaspSlv::sendDisjRuleTC");
=======
bool ClaspSolver::sendDisjunctiveRuleToClasp(const AnnotatedGroundProgram& p, DisjunctionMode dm, int& nextVarIndex, ID ruleId){
>>>>>>> bb1c10c9

	const Rule& rule = reg->rules.getByID(ruleId);
	if (dm == Shifting || !p.containsHeadCycles(ruleId) || rule.isEAGuessingRule()){	// EA-guessing rules cannot be involved in head cycles, therefore we can shift it
		// shifting
		DBGLOG(DBG, "Shifting disjunctive rule" << ruleId << " " << printToString<RawPrinter>(ruleId, reg));
		#define USE_GRINGO_METHOD
		#ifdef USE_GRINGO_METHOD
		// a|b|c :- d, not e.
		// becomes
		// aux :- d, not e.
		// a :- aux, not b, not c.
		// b :- aux, not c, not a.
		// c :- aux, not a, not b.
		int aux = nextVarIndex++;
		pb.startRule(Clasp::BASICRULE);
		pb.addHead(aux);
		BOOST_FOREACH (ID b, rule.body){
			// add literal to body	BOOST_FOREACH(ID bodyLit, ruleBody){
			if (b.isAggregateAtom()) throw GeneralError("clasp-based solver does not support aggregate atoms");
			pb.addToBody(hexToClasp[b.address].var(), !b.isNaf());
		}
		pb.endRule();

		for (int keep = 0; keep < rule.head.size(); ++keep){
			pb.startRule(Clasp::BASICRULE);
			pb.addHead(hexToClasp[rule.head[keep].address].var());
			pb.addToBody(aux, true);
			for(unsigned dontkeep = 0; dontkeep < rule.head.size(); ++dontkeep){
				if( keep != dontkeep )
				{
					pb.addToBody(hexToClasp[rule.head[dontkeep].address].var(), false);
				}
			}
			pb.endRule();
		}
		#else
		// a|b|c :- d, not e.
		// becomes
		// a :- d, not e, not b, not c.
		// b :- d, not e, not a, not c.
		// c :- d, not e, not a, not b.
		for (int keep = 0; keep < rule.head.size(); ++keep){
			pb.startRule(Clasp::BASICRULE);
			pb.addHead(hexToClasp[rule.head[keep].address].var());
			BOOST_FOREACH (ID b, rule.body){
				// add literal to body
				if (b.isAggregateAtom()) throw GeneralError("clasp-based solver does not support aggregate atoms");
				pb.addToBody(hexToClasp[b.address].var(), !b.isNaf());
			}
			// shifted head atoms
			int hi = 0;
			BOOST_FOREACH (ID h, rule.head){
				if (hi != keep){
					// add literal to head
					pb.addToBody(hexToClasp[h.address].var(), false);
				}
				hi++;
			}
			pb.endRule();
		}
<<<<<<< HEAD
		#endif
=======

		return true;
>>>>>>> bb1c10c9
	}else if (dm == ChoiceRules){
		int atLeastOneAtom = nextVarIndex++;

		DBGLOG(DBG, "Generating choice for disjunctive rule " << ruleId);
		// ============================== Choice rule ==============================
		// derive head atoms
		pb.startRule(Clasp::CHOICERULE);
		BOOST_FOREACH (ID h, rule.head){
			pb.addHead(hexToClasp[h.address].var());
		}
		BOOST_FOREACH (ID b, rule.body){
			if (b.isAggregateAtom()) throw GeneralError("clasp-based solver does not support aggregate atoms");
			pb.addToBody(hexToClasp[b.address].var(), !b.isNaf());
		}
		pb.endRule();

		// derive special atom if at least one head atom is true
		pb.startRule(Clasp::CONSTRAINTRULE, 1);
		pb.addHead(atLeastOneAtom);
		BOOST_FOREACH (ID h, rule.head){
			pb.addToBody(hexToClasp[h.address].var(), true);
		}
		pb.endRule();

		// forbid that the body is true if the special atom is false (i.e. no head atom is true)
		pb.startRule(Clasp::BASICRULE);
		pb.addHead(false_);
		BOOST_FOREACH (ID b, rule.body){
			pb.addToBody(hexToClasp[b.address].var(), !b.isNaf());
		}
		pb.addToBody(atLeastOneAtom, false);
		pb.endRule();

		return false;
	}
}

void ClaspSolver::sendWeightRuleToClasp(const AnnotatedGroundProgram& p, DisjunctionMode dm, int& nextVarIndex, ID ruleId){
	//DLVHEX_BENCHMARK_REGISTER_AND_SCOPE(sid, "ClaspSlv::sendWeightRuleTC");

	const Rule& rule = reg->rules.getByID(ruleId);
	pb.startRule(Clasp::WEIGHTRULE, rule.bound.address);
	assert(rule.head.size() != 0);
	BOOST_FOREACH (ID h, rule.head){
		// add literal to head
		pb.addHead(hexToClasp[h.address].var());
	}
	for (int i = 0; i < rule.body.size(); ++i){
		// add literal to body
		pb.addToBody(hexToClasp[rule.body[i].address].var(), !rule.body[i].isNaf(), rule.bodyWeightVector[i].address);
	}
	pb.endRule();
}

void ClaspSolver::sendOrdinaryRuleToClasp(const AnnotatedGroundProgram& p, DisjunctionMode dm, int& nextVarIndex, ID ruleId){
	//DLVHEX_BENCHMARK_REGISTER_AND_SCOPE(sid, "ClaspSlv::sendOrdinaryRuleTC");

	const Rule& rule = reg->rules.getByID(ruleId);
	pb.startRule(Clasp::BASICRULE);
	if (rule.head.size() == 0){
		pb.addHead(false_);
	}
	BOOST_FOREACH (ID h, rule.head){
		// add literal to head
		pb.addHead(hexToClasp[h.address].var());
	}
	BOOST_FOREACH (ID b, rule.body){
		// add literal to body
		pb.addToBody(hexToClasp[b.address].var(), !b.isNaf());
	}
	pb.endRule();
}

void ClaspSolver::sendRuleToClasp(const AnnotatedGroundProgram& p, DisjunctionMode dm, int& nextVarIndex, std::map<IDAddress, std::vector<int> >& singletonNogoods, ID ruleId){
	//DLVHEX_BENCHMARK_REGISTER_AND_SCOPE(sid, "ClaspSlv::sendRuleTC");

	const Rule& rule = reg->rules.getByID(ruleId);

	if (ID(rule.kind, 0).isWeakConstraint()) throw GeneralError("clasp-based solver does not support weak constraints");

#ifndef NDEBUG
	std::stringstream rulestr;
	RawPrinter printer(rulestr, reg);
	printer.print(ruleId);
	DBGLOG(DBG, rulestr.str());
#endif
	// distinct by the type of the rule
	bool wasShifted = false;
	if (rule.head.size() > 1){
		wasShifted = sendDisjunctiveRuleToClasp(p, dm, nextVarIndex, ruleId);
	}else{
		if (ID(rule.kind, 0).isWeightRule()){
			sendWeightRuleToClasp(p, dm, nextVarIndex, ruleId);
		}else{
			sendOrdinaryRuleToClasp(p, dm, nextVarIndex, ruleId);
		}
	}


	// for non-shifted disjunctive rules, check support of singleton atoms
	// because body atoms of weight rules have a different meaning and do not directly support the head atom, we do not create such rules in this case
	if (!wasShifted && !ruleId.isWeightRule()){
		DBGLOG(DBG, "Generating singleton loop nogoods");
		BOOST_FOREACH (ID h, rule.head){
			// shiftedBody is true iff the original body is true and all other head atoms are false
			pb.startRule(Clasp::BASICRULE);
			pb.addHead(nextVarIndex);
			BOOST_FOREACH (ID b, rule.body){
				pb.addToBody(hexToClasp[b.address].var(), !b.isNaf());
			}
			BOOST_FOREACH (ID hshifted, rule.head){
				if (h != hshifted){
					pb.addToBody(hexToClasp[hshifted.address].var(), false);
				}
			}
			pb.endRule();

			// remember supporting shifted rule
			singletonNogoods[h.address].push_back(nextVarIndex++);
		}
	}
}

bool ClaspSolver::sendProgramToClasp(const AnnotatedGroundProgram& p, DisjunctionMode dm){
	DLVHEX_BENCHMARK_REGISTER_AND_SCOPE(sid, "ClaspSlv::sendProgramTC");

	pb.startProgram(claspInstance, eqOptions);
	pb.setCompute(false_, false);

	buildInitialSymbolTable(p.getGroundProgram(), pb);

#ifndef NDEBUG
	std::stringstream programstring;
	RawPrinter printer(programstring, reg);
#endif

	// transfer edb
	DBGLOG(DBG, "Sending EDB to clasp");
	bm::bvector<>::enumerator en = p.getGroundProgram().edb->getStorage().first();
	bm::bvector<>::enumerator en_end = p.getGroundProgram().edb->getStorage().end();
	while (en < en_end){
		// add fact
		pb.startRule(Clasp::BASICRULE);
		pb.addHead(hexToClasp[*en].var());
		pb.endRule();

		en++;
	}
#ifndef NDEBUG
	DBGLOG(DBG, *p.getGroundProgram().edb);
#endif

	// transfer idb
	DBGLOG(DBG, "Sending IDB to clasp");

	// new clasp variables are located after all atom variables
	OrdinaryAtomTable::AddressIterator it_begin;
	OrdinaryAtomTable::AddressIterator it_end;
	boost::tie(it_begin, it_end) = reg->ogatoms.getAllByAddress();
	int nextVarIndex = 2 + (it_end - it_begin);

	std::map<IDAddress, std::vector<int> > singletonNogoods; // check support of singletons using shifted rules
	BOOST_FOREACH (ID ruleId, p.getGroundProgram().idb){
		sendRuleToClasp(p, dm, nextVarIndex, singletonNogoods, ruleId);
	}

	// an atom is not true if no supporting shifted rule fires
	typedef std::pair<IDAddress, std::vector<int> > Pair;
	BOOST_FOREACH (Pair pair, singletonNogoods){
		// exception: facts are always true
		if (p.getGroundProgram().edb->getFact(pair.first)) continue;

		pb.startRule(Clasp::BASICRULE);
		pb.addHead(false_);
		pb.addToBody(hexToClasp[pair.first].var(), true);
		BOOST_FOREACH (int b, pair.second){
			pb.addToBody(b, false);
		}
		pb.endRule();
	}

	// Once all rules are defined, call endProgram() to load the (simplified)
	bool initiallyInconsistent = !pb.endProgram();

	// rebuild the symbol table as it might have changed due to optimization
	buildOptimizedSymbolTable();

	return initiallyInconsistent;
}

void ClaspSolver::addMinimizeConstraints(const AnnotatedGroundProgram& p){
	//DLVHEX_BENCHMARK_REGISTER_AND_SCOPE(sid, "ClaspSlv::addMinimizeConstr");

	// one minimize statement for each level
	std::vector<Clasp::WeightLitVec> minimizeStatements;
#ifndef NDEBUG
	std::vector<std::vector<IDAddress> > minimizeStatementsHex;
#endif

	// construct the minimize statements for each level
	bm::bvector<>::enumerator en = p.getGroundProgram().edb->getStorage().first();
	bm::bvector<>::enumerator en_end = p.getGroundProgram().edb->getStorage().end();
	while (en < en_end){
		const OrdinaryAtom& weightAtom = reg->ogatoms.getByAddress(*en);
		if (weightAtom.tuple[0].isAuxiliary() && reg->getTypeByAuxiliaryConstantSymbol(weightAtom.tuple[0]) == 'w'){
			int level = weightAtom.tuple[2].address;
			while (minimizeStatements.size() <= level) minimizeStatements.push_back(Clasp::WeightLitVec());
			minimizeStatements[level].push_back(Clasp::WeightLiteral(Clasp::Literal(hexToClasp[*en].var(), hexToClasp[*en].sign()), weightAtom.tuple[1].address));
#ifndef NDEBUG
			while (minimizeStatementsHex.size() <= level) minimizeStatementsHex.push_back(std::vector<IDAddress>());
			minimizeStatementsHex[level].push_back(*en);
#endif
		}
		en++;
	}
	BOOST_FOREACH (ID ruleID, p.getGroundProgram().idb){
		const Rule& rule = reg->rules.getByID(ruleID);

		// check if this is a weight rule
		if (rule.head.size() == 1){
			const OrdinaryAtom& weightAtom = reg->ogatoms.getByID(rule.head[0]);
			if (weightAtom.tuple[0].isAuxiliary() && reg->getTypeByAuxiliaryConstantSymbol(weightAtom.tuple[0]) == 'w'){

				int level = weightAtom.tuple[2].address;
				while (minimizeStatements.size() <= level) minimizeStatements.push_back(Clasp::WeightLitVec());
				minimizeStatements[level].push_back(Clasp::WeightLiteral(Clasp::Literal(hexToClasp[rule.head[0].address].var(), hexToClasp[rule.head[0].address].sign()), weightAtom.tuple[1].address));

#ifndef NDEBUG
				while (minimizeStatementsHex.size() <= level) minimizeStatementsHex.push_back(std::vector<IDAddress>());
				minimizeStatementsHex[level].push_back(rule.head[0].address);
#endif
			}
		}
	}

	// add the minimize statements to clasp
	for (int level = minimizeStatements.size() - 1; level >= 0; --level){
#ifndef NDEBUG
		std::stringstream ss;
		ss << "Minimize statement at level " << level << ": ";
		for (int l = 0; l < minimizeStatementsHex[level].size(); ++l){
			ss << (l > 0 ? ", " : "") << minimizeStatementsHex[level][l];
		}
		DBGLOG(DBG, ss.str());
#endif
		minb.addRule(minimizeStatements[level]);
	}

	DBGLOG(DBG, "Constructing minimize constraint");
	sharedMinimizeData = minb.build(claspInstance);
	minc = 0;
	if (!!sharedMinimizeData){
		sharedMinimizeData->setMode(Clasp::MinimizeMode_t::enumerate, true);
		minc = sharedMinimizeData->attach(*claspInstance.master(), true);
		claspInstance.enumerator()->setMinimize(sharedMinimizeData);

		// use the current optimum as upper bound for this unit
//std::vector<int> v; v.push_back(0); setOptimum(v);
/*
Clasp::wsum_t newopt[2];
newopt[0] = 1;
newopt[1] = 1;
sharedMinimizeData->setOptimum(newopt);
minc->restoreOptimum();
minc->integrateNext(*claspInstance.master());
*/
		setOptimum(ctx.currentOptimum);
	}
}

bool ClaspSolver::sendNogoodSetToClasp(const NogoodSet& ns){
	//DLVHEX_BENCHMARK_REGISTER_AND_SCOPE(sid, "ClaspSlv::sendNogoodSetTC");

	buildInitialSymbolTable(ns);

	DBGLOG(DBG, "Sending NogoodSet to clasp: " << ns);
	bool initiallyInconsistent = false;

	//claspInstance.requestTagLiteral();
	claspInstance.startAddConstraints();

	for (int i = 0; i < ns.getNogoodCount(); i++){
		const Nogood& ng = ns.getNogood(i);

#ifndef NDEBUG
		std::stringstream ss;
		ss << "{ ";
		bool first = true;
#endif

		// only nogoods are relevant where all variables occur in this clasp instance
		BOOST_FOREACH (ID lit, ng){
			if (hexToClasp.find(lit.address) == hexToClasp.end()){
				DBGLOG(DBG, "Skipping nogood because a literal is not in Clasp's literal list");
				return false;
			}
		}

		// translate dlvhex::Nogood to clasp clause
		clauseCreator->start();
		Set<uint32> pos;
		Set<uint32> neg;
		BOOST_FOREACH (ID lit, ng){
			// avoid duplicate literals
			// if the literal was already added with the same sign, skip it
			// if it was added with different sign, cancel adding the clause
			if (!(hexToClasp[lit.address].sign() ^ lit.isNaf())){
				if (pos.contains(hexToClasp[lit.address].var())) continue;
				else if (neg.contains(hexToClasp[lit.address].var())) return false;
				pos.insert(hexToClasp[lit.address].var());
			}else{
				if (neg.contains(hexToClasp[lit.address].var())) continue;
				else if (pos.contains(hexToClasp[lit.address].var())) return false;
				neg.insert(hexToClasp[lit.address].var());
			}

			// 1. cs.hexToClasp maps hex-atoms to clasp-literals
			// 2. the sign must be changed if the hex-atom was default-negated (xor ^)
			// 3. the overall sign must be changed (negation !) because we work with nogoods and clasp works with clauses
			Clasp::Literal clit = Clasp::Literal(hexToClasp[lit.address].var(), !(hexToClasp[lit.address].sign() ^ lit.isNaf()));
			clauseCreator->add(clit);
#ifndef NDEBUG
			if (!first) ss << ", ";
			first = false;
			ss << (clit.sign() ? "" : "!") << clit.var();
#endif
		}

#ifndef NDEBUG
		ss << " }";
#endif

		DBGLOG(DBG, "Adding nogood " << ng << " as clasp-clause " << ss.str());
		initiallyInconsistent |= !Clasp::ClauseCreator::create(*claspInstance.master(), clauseCreator->lits(), Clasp::ClauseCreator::clause_known_order).ok();
	}

	return initiallyInconsistent;
}

InterpretationPtr ClaspSolver::outputProjection(InterpretationConstPtr intr){
	if (intr == InterpretationConstPtr()){
		return InterpretationPtr();
	}else{
		InterpretationPtr answer = InterpretationPtr(new Interpretation(reg));
		answer->add(*intr);

		if (projectionMask != InterpretationConstPtr()){
			answer->getStorage() -= projectionMask->getStorage();
		}
		DBGLOG(DBG, "Projected " << *intr << " to " << *answer);
		return answer;
	}
}

ClaspSolver::ClaspSolver(ProgramCtx& c, const AnnotatedGroundProgram& p, bool interleavedThreading, DisjunctionMode dm) : ctx(c), projectionMask(p.getGroundProgram().mask), sem_request(0), sem_answer(0), terminationRequest(false), endOfModels(false), sem_dlvhexDataStructures(1), strictSingleThreaded(!interleavedThreading), claspStarted(false), modelqueueSize(c.config.getOption("ModelQueueSize"))
{
	DLVHEX_BENCHMARK_REGISTER_AND_SCOPE(sidsolvertime, "Solver time");
	DBGLOG(DBG, "Starting ClaspSolver (ASP) in " << (strictSingleThreaded ? "single" : "multi") << "threaded mode");
	reg = ctx.registry();

  // by PS (experimental) set heuristics
  if( c.config.getOption("ClaspHeuristicsVsids") != 0 )
  {
    Clasp::ClaspVsids* vsids = new Clasp::ClaspVsids(0.95);
    claspInstance.master()->setHeuristic(3, vsids);
    // TODO --sat-pre=20,25,120 --trans-ext=dynamic
  }

	clauseCreator = new Clasp::ClauseCreator(claspInstance.master());
	bool initiallyInconsistent = sendProgramToClasp(p, dm);
	DBGLOG(DBG, "Initially inconsistent: " << initiallyInconsistent);

	// if the program is initially inconsistent we do not need to do a search at all
	modelCount = 0;
	if (initiallyInconsistent){
		endOfModels = true;
		ep = NULL;
		claspThread = NULL;
	}else{
		if (pb.dependencyGraph() && pb.dependencyGraph()->nodes() > 0) {
			DBGLOG(DBG, "Adding unfounded set checker");
			Clasp::DefaultUnfoundedCheck* ufs = new Clasp::DefaultUnfoundedCheck();
			ufs->attachTo(*claspInstance.master(), pb.dependencyGraph()); // register with solver and graph & transfer ownership
		}

		std::stringstream prog;
		pb.writeProgram(prog);
		DBGLOG(DBG, "Program in LParse format: " << prog.str());

		// add enumerator
		DBGLOG(DBG, "Adding enumerator");
		claspInstance.addEnumerator(new Clasp::BacktrackEnumerator(0, new ModelEnumerator(*this)));
		claspInstance.enumerator()->enumerate(0);

		// respect weak constraints
//		addMinimizeConstraints(p);

		// add propagator
		DBGLOG(DBG, "Adding external propagator");
		ep = new ExternalPropagator(*this);
		claspInstance.master()->addPost(ep);

		// endInit() must be called once before the search starts
		DBGLOG(DBG, "Finalizing clasp initialization");
		claspInstance.endInit();
	}

	if (!strictSingleThreaded){
		// We now return to dlvhex code which is not in this class.
		// As we do not know what MainThread is doing there, ClaspThread must not access dlvhex data structures.
		DBGLOG(DBG, "MainThread: Entering code which needs exclusive access to dlvhex data structures");
		sem_dlvhexDataStructures.wait();
	}
}


ClaspSolver::ClaspSolver(ProgramCtx& c, const NogoodSet& ns, bool interleavedThreading) : ctx(c), sem_request(0), sem_answer(0), terminationRequest(false), endOfModels(false), sem_dlvhexDataStructures(1), strictSingleThreaded(!interleavedThreading), claspStarted(false), modelqueueSize(c.config.getOption("ModelQueueSize"))
{
	DLVHEX_BENCHMARK_REGISTER_AND_SCOPE(sidsolvertime, "Solver time");
	DBGLOG(DBG, "Starting ClaspSolver (SAT) in " << (strictSingleThreaded ? "single" : "multi") << "threaded mode");
	reg = ctx.registry();

	clauseCreator = new Clasp::ClauseCreator(claspInstance.master());

	bool initiallyInconsistent = sendNogoodSetToClasp(ns);
	DBGLOG(DBG, "Initially inconsistent: " << initiallyInconsistent);

	// if the program is initially inconsistent we do not need to do a search at all
	modelCount = 0;
	if (initiallyInconsistent){
		endOfModels = true;
		ep = NULL;
		claspThread = NULL;
	}else{
		// add enumerator
		DBGLOG(DBG, "Adding enumerator");
		claspInstance.addEnumerator(new Clasp::BacktrackEnumerator(0, new ModelEnumerator(*this)));
		claspInstance.enumerator()->enumerate(0);

		// add propagator
		DBGLOG(DBG, "Adding external propagator");
		ep = new ExternalPropagator(*this);
		claspInstance.master()->addPost(ep);

		// endInit() must be called once before the search starts
		DBGLOG(DBG, "Finalizing clasp initialization");
		claspInstance.endInit();
	}

	if (!strictSingleThreaded){
		// We now return to dlvhex code which is not in this class.
		// As we do not know what MainThread is doing there, ClaspThread must not access dlvhex data structures.
		DBGLOG(DBG, "MainThread: Entering code which needs exclusive access to dlvhex data structures");
		sem_dlvhexDataStructures.wait();
	}
}

ClaspSolver::~ClaspSolver(){
	shutdownClasp();

	DBGLOG(DBG, "Deleting ClauseCreator");
	delete clauseCreator;
}

void ClaspSolver::shutdownClasp(){
	DLVHEX_BENCHMARK_REGISTER_AND_SCOPE(sid, "ClaspSlv::shutdownClasp");

	if (!strictSingleThreaded){
		sem_dlvhexDataStructures.post();
		DBGLOG(DBG, "MainThread: Leaving code which needs exclusive access to dlvhex data structures");
	}

	DBGLOG(DBG, "Shutdown ClaspSolver");
	{
		// send termination request
		boost::mutex::scoped_lock lock(modelsMutex);
		terminationRequest = true;
	}

	// is clasp still active?
	while (getNextModel() != InterpretationPtr());
	DBGLOG(DBG, "Joining ClaspThread");
	if (claspThread) claspThread->join();

	DBGLOG(DBG, "Deleting ClaspThread");
	if (claspThread) delete claspThread;
}

void ClaspSolver::restartWithAssumptions(const std::vector<ID>& assumptions){
	DLVHEX_BENCHMARK_REGISTER_AND_SCOPE(sid, "ClaspSlv::restartWithAss");

	if (claspStarted) shutdownClasp();

	// restart
	claspStarted = false;
	endOfModels = false;
	terminationRequest = false;
	if(!!ep) ep->reset();

	this->assumptions.clear();
	BOOST_FOREACH (ID a, assumptions){
		Clasp::Literal al = Clasp::Literal(hexToClasp[a.address].var(), hexToClasp[a.address].sign() ^ a.isNaf());
		this->assumptions.push_back(al);
	}
}

void ClaspSolver::addPropagator(PropagatorCallback* pb){
	if (!strictSingleThreaded){
		sem_dlvhexDataStructures.post();
		DBGLOG(DBG, "MainThread: Leaving code which needs exclusive access to dlvhex data structures");
	}

	// access learner vector
        {
		boost::mutex::scoped_lock lock(propagatorMutex);
		propagator.insert(pb);
	}

	if (!strictSingleThreaded){
		sem_dlvhexDataStructures.wait();
		DBGLOG(DBG, "MainThread: Entering code which needs exclusive access to dlvhex data structures");
	}
}

void ClaspSolver::removePropagator(PropagatorCallback* pb){
	if (!strictSingleThreaded){
		sem_dlvhexDataStructures.post();
		DBGLOG(DBG, "MainThread: Leaving code which needs exclusive access to dlvhex data structures");
	}

	// access propagator vector
	{
	        boost::mutex::scoped_lock lock(propagatorMutex);
		propagator.erase(pb);
	}

	if (!strictSingleThreaded){
		sem_dlvhexDataStructures.wait();
		DBGLOG(DBG, "MainThread: Entering code which needs exclusive access to dlvhex data structures");
	}
}

void ClaspSolver::addNogood(Nogood ng){
	assert(ng.isGround());

	if (!strictSingleThreaded){
		sem_dlvhexDataStructures.post();
		DBGLOG(DBG, "MainThread: Leaving code which needs exclusive access to dlvhex data structures");
	}

	// access nogoods
	{
	        boost::mutex::scoped_lock lock(nogoodsMutex);
		nogoods.push(ng);
	}

	if (!strictSingleThreaded){
		sem_dlvhexDataStructures.wait();
		DBGLOG(DBG, "MainThread: Entering code which needs exclusive access to dlvhex data structures");
	}
}

void ClaspSolver::setOptimum(std::vector<int>& optimum){

	if (!minc){
		DBGLOG(DBG, "No mimimize constraint configured; do not set new optimum");
		return;
	}

	// This method helps the reasoner to eliminate non-optimal partial models in advance
	// by setting the internal upper bound to a given value.
	//
	// Warning: A call of this method is just a hint for the reasoner, i.e.,
	//          it is not guaranteed that the solver will no longer create models with higher cost.
	//
	// This is because clasp does not allow to decrease the upper bound if the new bound is violated
	// by the current assignment. Therefore, the new optimum is only integrated into the clasp instance
	// if it is compatible with the assignment.

	// transform optimum vector to clasp-internal representation
	int optlen = minb.numRules() < optimum.size() ? minb.numRules() : optimum.size();
	DBGLOG(DBG, "Transforming optimum (length: " << optlen << ") to clasp-internal representation");
	Clasp::wsum_t* newopt = new Clasp::wsum_t[optlen];
	for (int l = optlen - 1; l >= 0; --l){
		newopt[l] = optimum[optlen - 1 - l];
	}

	// check if the new upper bound is compatible with the current assignment
	DBGLOG(DBG, "Ensure that current assignment is compatible with the new optimum");
	bool violated = true;
	while (violated){
		violated = false;
		for (int i = 0; i < optlen; ++i){
			if (newopt[i] > minc->sum(i)) break;
			if (newopt[i] < minc->sum(i)){
				violated = true;
				break;
			}
		}
		if (!violated) break;

		delete []newopt;
		return;
	}

	// send the new upper bound to clasp
	DBGLOG(DBG, "Current assignment is compatible with the new optimum");
#ifndef NDEBUG
	std::stringstream ss;
	ss << "Setting optimum upper bound: ";
#endif
	for (int l = 0; l < optlen; ++l){
#ifndef NDEBUG
		ss << l << ":" << newopt[l] << " ";
#endif
	}
	if (optlen > 0) sharedMinimizeData->setOptimum(newopt);	
#ifndef NDEBUG
	DBGLOG(DBG, ss.str());
#endif
	minc->restoreOptimum();
	minc->integrateNext(*claspInstance.master());
	delete []newopt;
}

InterpretationPtr ClaspSolver::getNextModel(){

	// make sure that clasp runs
	if (!claspStarted && !endOfModels){
		DBGLOG(DBG, "Starting ClaspThread");
		claspThread = new boost::thread(boost::bind(&ClaspSolver::runClasp, this));
		claspStarted = true;
	}

	InterpretationConstPtr nextModel;

	if (!strictSingleThreaded){
		// MainThread now exectures code of this class, hence we know what it is doing.
		// As the code below does not interfere with simultanous accessed of dlvhex data structures,
		// ClaspThread is now allows to enter critical sections.
		DBGLOG(DBG, "MainThread: Leaving code which needs exclusive access to dlvhex data structures");
		sem_dlvhexDataStructures.post();

		{
			// get lock and wait until there is at least one model in the queue
			boost::mutex::scoped_lock lock(modelsMutex);
			while(!endOfModels && preparedModels.empty()){
				DBGLOG(DBG, "Model queue is empty (end endOfModels was not set yet); Waiting for ClaspThread to add models (or set endOfModels)");
				waitForModelCondition.wait(lock);
			}

			// now we have either a model or endOfModels is set
			// Note: both conditions may apply simultanously (the queue is not empty, but no more models will come, i.e. all remaining ones have arrived)
			if (preparedModels.size() == 0){
				// all prepared models are exhausted and also clasp has no more models
				DBGLOG(DBG, "End of models");
				nextModel = InterpretationPtr();
			}else{
				// return next prepared model
				nextModel = preparedModels.front();
				preparedModels.pop();
				DBGLOG(DBG, "MainThread: Got a model");
				modelCount++;
			}
		}
		DBGLOG(DBG, "Notifying ClaspThread about empty space in model queue");
		waitForQueueSpaceCondition.notify_all();

		// MainThread is now leaving this class. As we do not know what it is doing outside,
		// ClaspThread is now not allowed to access dlvhex data structures simultanously.
		sem_dlvhexDataStructures.wait();
		DBGLOG(DBG, "MainThread: Entering code which needs exclusive access to dlvhex data structures");
	}else{
		nextModel = InterpretationConstPtr();
		if (!endOfModels){
			DBGLOG(DBG, "MainThread: Sending NextModelRequest");
			sem_request.post();

			DBGLOG(DBG, "MainThread: Waiting for an answer");
			sem_answer.wait();

			if (endOfModels){
				DBGLOG(DBG, "End of models");
			}else{
				assert(preparedModels.size() > 0);
				DBGLOG(DBG, "MainThread: Got a model");
				nextModel = preparedModels.front();
				preparedModels.pop();
			}
		}
	}

	return outputProjection(nextModel);
}

int ClaspSolver::getModelCount(){
	return modelCount;
}

std::string ClaspSolver::getStatistics(){
	std::stringstream ss;
	ss <<	"Guesses: " << claspInstance.master()->stats.choices << std::endl <<
		"Conflicts: " << claspInstance.master()->stats.conflicts << std::endl <<
		"Models: " << claspInstance.master()->stats.models;
	return ss.str();
}



// ============================== DisjunctiveClaspSolver ==============================

DisjunctiveClaspSolver::DisjunctiveClaspSolver(ProgramCtx& ctx, const AnnotatedGroundProgram& p, bool interleavedThreading) :
	ClaspSolver(ctx, p, interleavedThreading, ClaspSolver::ChoiceRules),
	program(p), ufscm(ctx, p, true){
}

DisjunctiveClaspSolver::~DisjunctiveClaspSolver(){
}

InterpretationPtr DisjunctiveClaspSolver::getNextModel(){

	InterpretationPtr model = ClaspSolver::getNextModel();

	bool ufsFound = true;
	while (model && ufsFound){
		ufsFound = false;

		std::vector<IDAddress> ufs = ufscm.getUnfoundedSet(model);

		if (ufs.size() > 0){
			Nogood ng = ufscm.getLastUFSNogood();
			addNogood(ng);
			ufsFound = true;
			model = ClaspSolver::getNextModel();
		}
	}
	return model;
}


DLVHEX_NAMESPACE_END

#endif

// vim:noexpandtab:ts=8:<|MERGE_RESOLUTION|>--- conflicted
+++ resolved
@@ -531,12 +531,8 @@
 	}
 }
 
-<<<<<<< HEAD
-void ClaspSolver::sendDisjunctiveRuleToClasp(const AnnotatedGroundProgram& p, DisjunctionMode dm, int& nextVarIndex, ID ruleId){
+bool ClaspSolver::sendDisjunctiveRuleToClasp(const AnnotatedGroundProgram& p, DisjunctionMode dm, int& nextVarIndex, ID ruleId){
 	//DLVHEX_BENCHMARK_REGISTER_AND_SCOPE(sid, "ClaspSlv::sendDisjRuleTC");
-=======
-bool ClaspSolver::sendDisjunctiveRuleToClasp(const AnnotatedGroundProgram& p, DisjunctionMode dm, int& nextVarIndex, ID ruleId){
->>>>>>> bb1c10c9
 
 	const Rule& rule = reg->rules.getByID(ruleId);
 	if (dm == Shifting || !p.containsHeadCycles(ruleId) || rule.isEAGuessingRule()){	// EA-guessing rules cannot be involved in head cycles, therefore we can shift it
@@ -597,12 +593,9 @@
 			}
 			pb.endRule();
 		}
-<<<<<<< HEAD
 		#endif
-=======
 
 		return true;
->>>>>>> bb1c10c9
 	}else if (dm == ChoiceRules){
 		int atLeastOneAtom = nextVarIndex++;
 
