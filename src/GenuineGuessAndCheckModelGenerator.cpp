/* dlvhex -- Answer-Set Programming with external interfaces.
 * Copyright (C) 2005, 2006, 2007 Roman Schindlauer
 * Copyright (C) 2006, 2007, 2008, 2009, 2010 Thomas Krennwallner
 * Copyright (C) 2009, 2010 Peter Schüller
 * Copyright (C) 2011, 2012, 2013, 2014 Christoph Redl
 * 
 * This file is part of dlvhex.
 *
 * dlvhex is free software; you can redistribute it and/or modify it
 * under the terms of the GNU Lesser General Public License as
 * published by the Free Software Foundation; either version 2.1 of
 * the License, or (at your option) any later version.
 *
 * dlvhex is distributed in the hope that it will be useful, but
 * WITHOUT ANY WARRANTY; without even the implied warranty of
 * MERCHANTABILITY or FITNESS FOR A PARTICULAR PURPOSE.  See the GNU
 * Lesser General Public License for more details.
 *
 * You should have received a copy of the GNU Lesser General Public
 * License along with dlvhex; if not, write to the Free Software
 * Foundation, Inc., 51 Franklin St, Fifth Floor, Boston, MA
 * 02110-1301 USA.
 */

/**
 * @file GenuineGuessAndCheckModelGenerator.cpp
 * @author Christoph Redl
 *
 * @brief Implementation of the model generator for "GuessAndCheck" components.
 */

#ifdef HAVE_CONFIG_H
#include "config.h"
#endif

#include "dlvhex2/GenuineGuessAndCheckModelGenerator.h"
#include "dlvhex2/Logger.h"
#include "dlvhex2/Registry.h"
#include "dlvhex2/Printer.h"
#include "dlvhex2/ASPSolver.h"
#include "dlvhex2/ASPSolverManager.h"
#include "dlvhex2/ProgramCtx.h"
#include "dlvhex2/PluginInterface.h"
#include "dlvhex2/Benchmarking.h"
#include "dlvhex2/InternalGroundDASPSolver.h"
#include "dlvhex2/UnfoundedSetChecker.h"

#include <bm/bmalgo.h>

#include <boost/foreach.hpp>
#include <boost/unordered_map.hpp>
#include <boost/property_map/property_map.hpp>
#include <boost/graph/breadth_first_search.hpp>
#include <boost/graph/visitors.hpp>
#include <boost/graph/depth_first_search.hpp>
#include <boost/graph/properties.hpp>
#include <boost/scoped_ptr.hpp>

DLVHEX_NAMESPACE_BEGIN

GenuineGuessAndCheckModelGeneratorFactory::GenuineGuessAndCheckModelGeneratorFactory(
    ProgramCtx& ctx,
    const ComponentInfo& ci,
    ASPSolverManager::SoftwareConfigurationPtr externalEvalConfig):
  FLPModelGeneratorFactoryBase(ctx),
  externalEvalConfig(externalEvalConfig),
  ctx(ctx),
  ci(ci),
  outerEatoms(ci.outerEatoms)
{
  // this model generator can handle any components
  // (and there is quite some room for more optimization)

  // just copy all rules and constraints to idb
  idb.reserve(ci.innerRules.size() + ci.innerConstraints.size());
  idb.insert(idb.end(), ci.innerRules.begin(), ci.innerRules.end());
  idb.insert(idb.end(), ci.innerConstraints.begin(), ci.innerConstraints.end());

  // create program for domain exploration
  if (ctx.config.getOption("LiberalSafety")){
    // add domain predicates for all external atoms which are necessary to establish liberal domain-expansion safety
    // and extract the domain-exploration program from the IDB
    addDomainPredicatesAndCreateDomainExplorationProgram(ci, ctx, idb, deidb, deidbInnerEatoms, outerEatoms);
  }

  innerEatoms = ci.innerEatoms;
  // create guessing rules "gidb" for innerEatoms in all inner rules and constraints
  createEatomGuessingRules(ctx);

  // transform original innerRules and innerConstraints to xidb with only auxiliaries
  xidb.reserve(idb.size());
  std::back_insert_iterator<std::vector<ID> > inserter(xidb);
  std::transform(idb.begin(), idb.end(),
      inserter, boost::bind(&GenuineGuessAndCheckModelGeneratorFactory::convertRule, this, ctx, _1));

  // transform xidb for flp calculation
  if (ctx.config.getOption("FLPCheck")) createFLPRules();

  // output rules
  {
    std::ostringstream s;
    print(s, true);
    LOG(DBG,"GenuineGuessAndCheckModelGeneratorFactory(): " << s.str());
  }
}

GenuineGuessAndCheckModelGeneratorFactory::ModelGeneratorPtr
GenuineGuessAndCheckModelGeneratorFactory::createModelGenerator(
    InterpretationConstPtr input)
{ 
  return ModelGeneratorPtr(new GenuineGuessAndCheckModelGenerator(*this, input));
}

std::ostream& GenuineGuessAndCheckModelGeneratorFactory::print(
    std::ostream& o) const
{
  return print(o, true);
}

std::ostream& GenuineGuessAndCheckModelGeneratorFactory::print(
    std::ostream& o, bool verbose) const
{
  // item separator
  std::string isep(" ");
  // group separator
  std::string gsep(" ");
  if( verbose )
  {
    isep = "\n";
    gsep = "\n";
  }
  RawPrinter printer(o, ctx.registry());
  if( !outerEatoms.empty() )
  {
    o << "outer Eatoms={" << gsep;
    printer.printmany(outerEatoms,isep);
    o << gsep << "}" << gsep;
  }
  if( !innerEatoms.empty() )
  {
    o << "inner Eatoms={" << gsep;
    printer.printmany(innerEatoms,isep);
    o << gsep << "}" << gsep;
  }
  if( !gidb.empty() )
  {
    o << "gidb={" << gsep;
    printer.printmany(gidb,isep);
    o << gsep << "}" << gsep;
  }
  if( !idb.empty() )
  {
    o << "idb={" << gsep;
    printer.printmany(idb,isep);
    o << gsep << "}" << gsep;
  }
  if( !xidb.empty() )
  {
    o << "xidb={" << gsep;
    printer.printmany(xidb,isep);
    o << gsep << "}" << gsep;
  }
  if( !xidbflphead.empty() )
  {
    o << "xidbflphead={" << gsep;
    printer.printmany(xidbflphead,isep);
    o << gsep << "}" << gsep;
  }
  if( !xidbflpbody.empty() )
  {
    o << "xidbflpbody={" << gsep;
    printer.printmany(xidbflpbody,isep);
    o << gsep << "}" << gsep;
  }
  return o;
}

//
// the model generator
//

GenuineGuessAndCheckModelGenerator::GenuineGuessAndCheckModelGenerator(
    Factory& factory,
    InterpretationConstPtr input):
  FLPModelGeneratorBase(factory, input),
  factory(factory),
  reg(factory.reg)
{
    DLVHEX_BENCHMARK_REGISTER_AND_SCOPE(sidconstruct, "genuine g&c mg constructor");
    DBGLOG(DBG, "Genuine GnC-ModelGenerator is instantiated for a " << (factory.ci.disjunctiveHeads ? "" : "non-") << "disjunctive component");

    RegistryPtr reg = factory.reg;

    // create new interpretation as copy
    InterpretationPtr postprocInput;
    if( input == 0 )
    {
      // empty construction
      postprocInput.reset(new Interpretation(reg));
    }
    else
    {
      // copy construction
      postprocInput.reset(new Interpretation(*input));
    }

    // augment input with edb
    WARNING("perhaps we can pass multiple partially preprocessed input edb's to the external solver and save a lot of processing here")
    postprocInput->add(*factory.ctx.edb);

    // remember which facts we must remove
    mask.reset(new Interpretation(*postprocInput));

    // manage outer external atoms
    if( !factory.outerEatoms.empty() )
    {
      DLVHEX_BENCHMARK_REGISTER_AND_SCOPE(sidhexground, "HEX grounder time");
		
      // augment input with result of external atom evaluation
      // use newint as input and as output interpretation
      IntegrateExternalAnswerIntoInterpretationCB cb(postprocInput);
      evaluateExternalAtoms(factory.ctx,
          factory.outerEatoms, postprocInput, cb);
      DLVHEX_BENCHMARK_REGISTER(sidcountexternalatomcomps,
          "outer eatom computations");
      DLVHEX_BENCHMARK_COUNT(sidcountexternalatomcomps,1);
    }

    // compute extensions of domain predicates and add it to the input
    if (factory.ctx.config.getOption("LiberalSafety")){
		InterpretationConstPtr domPredictaesExtension = computeExtensionOfDomainPredicates(factory.ci, factory.ctx, postprocInput, factory.deidb, factory.deidbInnerEatoms);
		postprocInput->add(*domPredictaesExtension);
    }

    // assign to const member -> this value must stay the same from here on!
    postprocessedInput = postprocInput;

    // evaluate edb+xidb+gidb
	{
		DLVHEX_BENCHMARK_REGISTER_AND_SCOPE(sid,"genuine g&c init guessprog");
		DBGLOG(DBG,"evaluating guessing program");
		// no mask
		OrdinaryASPProgram program(reg, factory.xidb, postprocessedInput, factory.ctx.maxint);
		// append gidb to xidb
		program.idb.insert(program.idb.end(), factory.gidb.begin(), factory.gidb.end());

		DLVHEX_BENCHMARK_REGISTER_AND_SCOPE(sidhexground, "HEX grounder time");
		grounder = GenuineGrounder::getInstance(factory.ctx, program);
		OrdinaryASPProgram gp = grounder->getGroundProgram();

		// do not project within the solver as auxiliaries might be relevant for UFS checking (projection is done in G&C mg)
		if (!!gp.mask) mask->add(*gp.mask);
		gp.mask = InterpretationConstPtr();

		// run solver
		annotatedGroundProgram = AnnotatedGroundProgram(factory.ctx, gp, factory.innerEatoms);
		solver = GenuineGroundSolver::getInstance(
			factory.ctx, annotatedGroundProgram,
			InterpretationConstPtr(),
			// do the UFS check for disjunctions only if we don't do
			// a minimality check in this class;
			// this will not find unfounded sets due to external sources,
			// but at least unfounded sets due to disjunctions
			!factory.ctx.config.getOption("FLPCheck") && !factory.ctx.config.getOption("UFSCheck"));
	}

    // external learning related initialization
    learnedEANogoods = SimpleNogoodContainerPtr(new SimpleNogoodContainer());
    learnedEANogoodsTransferredIndex = 0;
    nogoodGrounder = NogoodGrounderPtr(new ImmediateNogoodGrounder(factory.ctx.registry(), learnedEANogoods, learnedEANogoods, annotatedGroundProgram));
    if(factory.ctx.config.getOption("NoPropagator") == 0){
        DBGLOG(DBG, "Adding propagator to solver");
        solver->addPropagator(this);
    }
    learnSupportSets();

    // external atom evaluation and unfounded set checking
    //   initialize UFS checker
    //     Concerning the last parameter, note that clasp backend uses choice rules for implementing disjunctions:
    //     this must be regarded in UFS checking (see examples/trickyufs.hex)
    ufscm = UnfoundedSetCheckerManagerPtr(new UnfoundedSetCheckerManager(*this, factory.ctx, annotatedGroundProgram,
                                                                         factory.ctx.config.getOption("GenuineSolver") >= 3,
                                                                         factory.ctx.config.getOption("ExternalLearning") ? learnedEANogoods : SimpleNogoodContainerPtr()));

    setHeuristics();
    createVerificationWatchLists();
}

GenuineGuessAndCheckModelGenerator::~GenuineGuessAndCheckModelGenerator(){
        DBGLOG(DBG, "Removing propagator to solver");
	solver->removePropagator(this);
	DBGLOG(DBG, "Final Statistics:" << std::endl << solver->getStatistics());
}

void GenuineGuessAndCheckModelGenerator::setHeuristics(){

	defaultExternalAtomEvalHeuristics = factory.ctx.defaultExternalAtomEvaluationHeuristicsFactory->createHeuristics(reg);

	// set external atom evaluation strategy according to selected heuristics
	for (uint32_t i = 0; i < factory.innerEatoms.size(); ++i){
		const ExternalAtom& eatom = reg->eatoms.getByID(factory.innerEatoms[i]);

		eaEvaluated.push_back(false);
		eaVerified.push_back(false);
		changedAtomsPerExternalAtom.push_back(eatom.getExtSourceProperties().doesCareAboutChanged() ? InterpretationPtr(new Interpretation(reg)) : InterpretationPtr());

		// custom or default heuristics?
		if (eatom.pluginAtom->providesCustomExternalAtomEvaluationHeuristicsFactory()){
			DBGLOG(DBG, "Using custom external atom heuristics for external atom " << factory.innerEatoms[i]);
			eaEvalHeuristics.push_back(eatom.pluginAtom->getCustomExternalAtomEvaluationHeuristicsFactory()->createHeuristics(reg));
		}else{
			DBGLOG(DBG, "Using default external atom heuristics for external atom " << factory.innerEatoms[i]);
			eaEvalHeuristics.push_back(defaultExternalAtomEvalHeuristics);
		}
	}

	// create ufs check heuristics as selected
	ufsCheckHeuristics = factory.ctx.unfoundedSetCheckHeuristicsFactory->createHeuristics(annotatedGroundProgram, reg);
	verifiedAuxes = InterpretationPtr(new Interpretation(reg));
}

void GenuineGuessAndCheckModelGenerator::createVerificationWatchLists(){

	// set external atom evaluation strategy according to selected heuristics
	verifyWatchList.clear();
	unverifyWatchList.clear();
	for (uint32_t i = 0; i < factory.innerEatoms.size(); ++i){

		// watch all atoms in the scope of the external atom for watch one input atom for verification
		bm::bvector<>::enumerator en = annotatedGroundProgram.getEAMask(i)->mask()->getStorage().first();
		bm::bvector<>::enumerator en_end = annotatedGroundProgram.getEAMask(i)->mask()->getStorage().end();
		if (en < en_end){
			verifyWatchList[*en].push_back(i);
		}

		// watch all atoms in the scope of the external atom for unverification
		en = annotatedGroundProgram.getEAMask(i)->mask()->getStorage().first();
		en_end = annotatedGroundProgram.getEAMask(i)->mask()->getStorage().end();
		while (en < en_end){
			unverifyWatchList[*en].push_back(i);
			en++;
		}
	}
}

InterpretationPtr GenuineGuessAndCheckModelGenerator::generateNextModel()
{
	// now we have postprocessed input in postprocessedInput
	DLVHEX_BENCHMARK_REGISTER_AND_SCOPE(sidgcsolve, "genuine guess and check loop");
	DLVHEX_BENCHMARK_REGISTER_AND_SCOPE(sidhexsolve, "HEX solver time");

	InterpretationPtr modelCandidate;
	do
	{
		LOG(DBG,"asking for next model");
		if (factory.ctx.config.getOption("OptimizationByBackend")) solver->setOptimum(factory.ctx.currentOptimum); // search space pruning
		modelCandidate = solver->getNextModel();

		DBGLOG(DBG, "Statistics:" << std::endl << solver->getStatistics());
		if( !modelCandidate )
		{
			LOG(DBG,"unsatisfiable -> returning no model");
			return InterpretationPtr();
		}

		DLVHEX_BENCHMARK_REGISTER_AND_COUNT(ssidmodelcandidates, "Candidate compatible sets", 1);
		LOG_SCOPE(DBG,"gM", false);
		LOG(DBG,"got guess model, will do compatibility check on " << *modelCandidate);
		if (!finalCompatibilityCheck(modelCandidate))
		{
			LOG(DBG,"compatibility failed");
			continue;
		}

		DBGLOG(DBG, "Checking if model candidate is a model");
		if (!isModel(modelCandidate))
		{
			LOG(DBG,"isModel failed");
			continue;
		}

		// remove edb and the guess (from here we don't need the guess anymore)
		DBGLOG(DBG, "Got a model, removing replacement atoms");
		modelCandidate->getStorage() -= factory.gpMask.mask()->getStorage();
		modelCandidate->getStorage() -= factory.gnMask.mask()->getStorage();
		modelCandidate->getStorage() -= mask->getStorage();

		LOG(DBG,"returning model without guess: " << *modelCandidate);

		return modelCandidate;
	}while(true);
}

void GenuineGuessAndCheckModelGenerator::generalizeNogood(Nogood ng){

	if (!ng.isGround()) return;

	DBGLOG(DBG, "Generalizing " << ng.getStringRepresentation(reg));

	// find the external atom related to this nogood
	ID eaid = ID_FAIL;
	BOOST_FOREACH (ID l, ng){
		if (reg->ogatoms.getIDByAddress(l.address).isExternalAuxiliary() && annotatedGroundProgram.mapsAux(l.address)){
			eaid = l;
			break;
		}
	}
	if (eaid == ID_FAIL) return;

	assert(annotatedGroundProgram.getAuxToEA(eaid.address).size() > 0);
	DBGLOG(DBG, "External atom is " << annotatedGroundProgram.getAuxToEA(eaid.address)[0]);
	const ExternalAtom& ea = reg->eatoms.getByID(annotatedGroundProgram.getAuxToEA(eaid.address)[0]);

	// learn related nonground nogoods
	int oldCount = learnedEANogoods->getNogoodCount();
	ea.pluginAtom->generalizeNogood(ng, &factory.ctx, learnedEANogoods);
}

void GenuineGuessAndCheckModelGenerator::learnSupportSets(){

	if (factory.ctx.config.getOption("SupportSets")){
		SimpleNogoodContainerPtr potentialSupportSets = SimpleNogoodContainerPtr(new SimpleNogoodContainer());
		SimpleNogoodContainerPtr supportSets = SimpleNogoodContainerPtr(new SimpleNogoodContainer());
		for(unsigned eaIndex = 0; eaIndex < factory.innerEatoms.size(); ++eaIndex){
			// evaluate the external atom if it provides support sets
			const ExternalAtom& eatom = reg->eatoms.getByID(factory.innerEatoms[eaIndex]);
			if (eatom.getExtSourceProperties().providesSupportSets()){
				DBGLOG(DBG, "Evaluating external atom " << factory.innerEatoms[eaIndex] << " for support set learning");
				learnSupportSetsForExternalAtom(factory.ctx, factory.innerEatoms[eaIndex], potentialSupportSets);
			}
		}

		DLVHEX_BENCHMARK_REGISTER(sidnongroundpsupportsets, "nonground potential supportsets");
		DLVHEX_BENCHMARK_COUNT(sidnongroundpsupportsets, potentialSupportSets->getNogoodCount());

		// ground the support sets exhaustively
		NogoodGrounderPtr nogoodgrounder = NogoodGrounderPtr(new ImmediateNogoodGrounder(factory.ctx.registry(), potentialSupportSets, potentialSupportSets, annotatedGroundProgram));

		int nc = 0;
		while (nc < potentialSupportSets->getNogoodCount()){
			nc = potentialSupportSets->getNogoodCount();
			nogoodgrounder->update();
		}
                DLVHEX_BENCHMARK_REGISTER(sidgroundpsupportsets, "ground potential supportsets");
                DLVHEX_BENCHMARK_COUNT(sidgroundpsupportsets, supportSets->getNogoodCount());

		// all support sets are also learned nogoods
		bool keep;
		for (int i = 0; i < potentialSupportSets->getNogoodCount(); ++i){
			const Nogood& ng = potentialSupportSets->getNogood(i);
			if (ng.isGround()){
				// determine the external atom replacement in ng
				ID eaAux = ID_FAIL;
				BOOST_FOREACH (ID lit, ng){
					if (reg->ogatoms.getIDByAddress(lit.address).isExternalAuxiliary()){
						if (eaAux != ID_FAIL) throw GeneralError("Set " + ng.getStringRepresentation(reg) + " is not a valid support set because it contains multiple external literals");
						eaAux = lit;
					}
				}
				if (eaAux == ID_FAIL) throw GeneralError("Set " + ng.getStringRepresentation(reg) + " is not a valid support set because it contains no external literals");

				// determine the according external atom
				if (annotatedGroundProgram.mapsAux(eaAux.address)){
					DBGLOG(DBG, "Evaluating guards of " << ng.getStringRepresentation(reg));
					keep = true;
					Nogood ng2 = ng;
					reg->eatoms.getByID(annotatedGroundProgram.getAuxToEA(eaAux.address)[0]).pluginAtom->guardSupportSet(keep, ng2, eaAux);
					if (keep){
#ifdef DEBUG
						// ng2 must be a subset of ng and still a valid support set
						ID aux = ID_FAIL;
						BOOST_FOREACH (ID id, ng2){
							if (reg->ogatoms.getIDByAddress(id.address).isExternalAuxiliary()) aux = id;
							assert(ng.count(id) > 0);
						}
						assert(aux != ID_FAIL);
#endif
						DBGLOG(DBG, "Keeping in form " << ng2.getStringRepresentation(reg));
						learnedEANogoods->addNogood(ng2);
						supportSets->addNogood(ng2);
#ifdef DEBUG
					}else{
						assert(ng == ng2);
						DBGLOG(DBG, "Rejecting " << ng2.getStringRepresentation(reg));
#endif
					}
				}
			}
		}

                DLVHEX_BENCHMARK_REGISTER(sidgroundsupportsets, "final ground supportsets");
                DLVHEX_BENCHMARK_COUNT(sidgroundsupportsets, supportSets->getNogoodCount());

		// add them to the annotated ground program to make use of them for verification
		DBGLOG(DBG, "Adding " << supportSets->getNogoodCount() << " support sets to annotated ground program");
		annotatedGroundProgram.setCompleteSupportSetsForVerification(supportSets);
	}
}

void GenuineGuessAndCheckModelGenerator::updateEANogoods(
	InterpretationConstPtr compatibleSet,
	InterpretationConstPtr assigned,
	InterpretationConstPtr changed){

	DBGLOG(DBG, "updateEANogoods");

	// generalize ground nogoods to nonground ones
	if (factory.ctx.config.getOption("ExternalLearningGeneralize")){
		int max = learnedEANogoods->getNogoodCount();
		for (int i = learnedEANogoodsTransferredIndex; i < max; ++i){
			generalizeNogood(learnedEANogoods->getNogood(i));
		}
	}

	// instantiate nonground nogoods
	if (factory.ctx.config.getOption("NongroundNogoodInstantiation")){
		nogoodGrounder->update(compatibleSet, assigned, changed);
	}

	// transfer nogoods to the solver
	DLVHEX_BENCHMARK_REGISTER_AND_COUNT(sidcompatiblesets, "Learned EA-Nogoods", learnedEANogoods->getNogoodCount() - learnedEANogoodsTransferredIndex);
	for (int i = learnedEANogoodsTransferredIndex; i < learnedEANogoods->getNogoodCount(); ++i){
		const Nogood& ng = learnedEANogoods->getNogood(i);
		if (factory.ctx.config.getOption("PrintLearnedNogoods")){
		  	// we cannot use i==1 because of learnedEANogoods.clear() below in this function
		 	static bool first = true; 
			if( first )
			{
			  if (factory.ctx.config.getOption("GenuineSolver") >= 3){
				  LOG(DBG, "( NOTE: With clasp backend, learned nogoods become effective with a delay because of multithreading! )");
			  }else{
				  LOG(DBG, "( NOTE: With i-backend, learned nogoods become effective AFTER the next model was printed ! )");
			  }
			  first = false;
			}
			LOG(DBG,"learned nogood " << ng.getStringRepresentation(reg));
		}
		DBGLOG(DBG, "Adding learned nogood " << ng.getStringRepresentation(reg) << " to solver");
		if (ng.isGround()) solver->addNogood(ng);
	}

	// for encoding-based UFS checkers and explicit FLP checks, we need to keep learned nogoods (otherwise future UFS searches will not be able to use them)
	// for assumption-based UFS checkers we can delete them as soon as nogoods were added both to the main search and to the UFS search
	if (factory.ctx.config.getOption("UFSCheckAssumptionBased") ||
	    (annotatedGroundProgram.hasECycles() == 0 && factory.ctx.config.getOption("FLPDecisionCriterionE"))){
		ufscm->learnNogoodsFromMainSearch(true);
		nogoodGrounder->resetWatched(learnedEANogoods);
		learnedEANogoods->clear();
	}else{
		learnedEANogoods->forgetLeastFrequentlyAdded();
	}
	learnedEANogoodsTransferredIndex = learnedEANogoods->getNogoodCount();
}

bool GenuineGuessAndCheckModelGenerator::finalCompatibilityCheck(InterpretationConstPtr modelCandidate){

	// did we already verify during model construction or do we have to do the verification now?
	bool compatible;

	compatible = true;
	for (uint32_t eaIndex = 0; eaIndex < factory.innerEatoms.size(); ++eaIndex){
		DBGLOG(DBG, "NoPropagator: " << factory.ctx.config.getOption("NoPropagator") << ", eaEvaluated[" << eaIndex << "]=" << eaEvaluated[eaIndex]);
		assert(!(factory.ctx.config.getOption("NoPropagator") && eaEvaluated[eaIndex]) && "Verification result was stored for later usage although NoPropagator property was set");
		if (eaEvaluated[eaIndex] == true && eaVerified[eaIndex] == true){
		}
		if (eaEvaluated[eaIndex] == true && eaVerified[eaIndex] == false){
			DBGLOG(DBG, "External atom " << factory.innerEatoms[eaIndex] << " was evaluated but falsified");
			compatible = false;
			if (!factory.ctx.config.getOption("AlwaysEvaluateAllExternalAtoms")) break;
		}
		if (eaEvaluated[eaIndex] == false){
			// try to verify
			DBGLOG(DBG, "External atom " << factory.innerEatoms[eaIndex] << " is not verified, trying to do this now");
			verifyExternalAtom(eaIndex, modelCandidate);
			DBGLOG(DBG, "Verification result: " << eaVerified[eaIndex]);

			if (eaVerified[eaIndex] == false){
				compatible = false;
				if (!factory.ctx.config.getOption("AlwaysEvaluateAllExternalAtoms")) break;
			}
		}
	}
	DBGLOG(DBG, "Compatible: " << compatible);

	return compatible;
}

bool GenuineGuessAndCheckModelGenerator::isModel(InterpretationConstPtr compatibleSet){

<<<<<<< HEAD
	// which semantics?
	if (factory.ctx.config.getOption("WellJustified")){
		// well-justified FLP: fixpoint iteration
		InterpretationPtr fixpoint = welljustifiedSemanticsGetFixpoint(factory.ctx, compatibleSet, annotatedGroundProgram.getGroundProgram());
		InterpretationPtr reference = InterpretationPtr(new Interpretation(*compatibleSet));
		factory.gpMask.updateMask();
		factory.gnMask.updateMask();
		reference->getStorage() -= factory.gpMask.mask()->getStorage();
		reference->getStorage() -= factory.gnMask.mask()->getStorage();

		DBGLOG(DBG, "Comparing fixpoint " << *fixpoint << " to reference " << *reference);
		if ((fixpoint->getStorage() & reference->getStorage()).count() == reference->getStorage().count()){
			DBGLOG(DBG, "Well-Justified FLP Semantics: Pass fixpoint test");
			return true;
		}else{
			DBGLOG(DBG, "Well-Justified FLP Semantics: Fail fixpoint test");
			return false;
		}
	}else{
		// FLP: ensure minimality of the compatible set wrt. the reduct (if necessary)
		if (annotatedGroundProgram.hasHeadCycles() == 0 && annotatedGroundProgram.hasECycles() == 0 && !factory.ctx.config.getOption("IncrementalGrounding") &&
		    factory.ctx.config.getOption("FLPDecisionCriterionHead") && factory.ctx.config.getOption("FLPDecisionCriterionE")){
			DBGLOG(DBG, "No head- or e-cycles --> No FLP/UFS check necessary");
			return true;
		}else{
			if (factory.ctx.config.getOption("IncrementalGrounding")){
				DBGLOG(DBG, "Incremental mode needs to call UFS-checker to determine if there are head- or e-cycles");
			}else{
				DBGLOG(DBG, "Head- or e-cycles --> FLP/UFS check necessary");
			}
=======
	// FLP: ensure minimality of the compatible set wrt. the reduct (if necessary)
	if (annotatedGroundProgram.hasHeadCycles() == 0 && annotatedGroundProgram.hasECycles() == 0 &&
	    factory.ctx.config.getOption("FLPDecisionCriterionHead") && factory.ctx.config.getOption("FLPDecisionCriterionE")){
		DBGLOG(DBG, "No head- or e-cycles --> No FLP/UFS check necessary");
		return true;
	}else{
		DBGLOG(DBG, "Head- or e-cycles --> FLP/UFS check necessary");
>>>>>>> a0a44edd

			// Explicit FLP check
			if (factory.ctx.config.getOption("FLPCheck")){
				DBGLOG(DBG, "FLP Check");
				// do FLP check (possibly with nogood learning) and add the learned nogoods to the main search
				bool result = isSubsetMinimalFLPModel<GenuineSolver>(compatibleSet, postprocessedInput, factory.ctx,
				                                                     factory.ctx.config.getOption("ExternalLearning") ? learnedEANogoods : SimpleNogoodContainerPtr());
				updateEANogoods(compatibleSet);
				return result;
			}

			// UFS check
			if (factory.ctx.config.getOption("UFSCheck")){
				DBGLOG(DBG, "UFS Check");
				bool result = unfoundedSetCheck(compatibleSet);
				updateEANogoods(compatibleSet);
				return result;
			}

			// no check
			return true;
		}
	}
	assert (false);
}

namespace
{
	// collect all components on the way
	struct DFSVisitor:
	  public boost::default_dfs_visitor
	{
	  const ComponentGraph& cg;
	  ComponentGraph::ComponentSet& comps;
	  DFSVisitor(const ComponentGraph& cg, ComponentGraph::ComponentSet& comps): boost::default_dfs_visitor(), cg(cg), comps(comps) {}
	  DFSVisitor(const DFSVisitor& other): boost::default_dfs_visitor(), cg(other.cg), comps(other.comps) {}
	  template<typename GraphT>
	  void discover_vertex(ComponentGraph::Component comp, const GraphT&)
	  {
	    comps.insert(comp);
	  }
	};

	void transitivePredecessorComponents(const ComponentGraph& compgraph, ComponentGraph::Component from, ComponentGraph::ComponentSet& preds)
	{
	  // we need a hash map, as component graph is no graph with vecS-storage
	  //
	  typedef boost::unordered_map<ComponentGraph::Component, boost::default_color_type> CompColorHashMap;
	  typedef boost::associative_property_map<CompColorHashMap> CompColorMap;
	  CompColorHashMap ccWhiteHashMap;
	  // fill white hash map
	  ComponentGraph::ComponentIterator cit, cit_end;
	  for(boost::tie(cit, cit_end) = compgraph.getComponents();
	      cit != cit_end; ++cit)
	  {
	    //boost::put(ccWhiteHashMap, *cit, boost::white_color);
	    ccWhiteHashMap[*cit] = boost::white_color;
	  }
	  CompColorHashMap ccHashMap(ccWhiteHashMap);
	
	  //
	  // do DFS
	  //
	  DFSVisitor dfs_vis(compgraph, preds);
	  //LOG("doing dfs visit for root " << *itr);
	  boost::depth_first_visit(
	      compgraph.getInternalGraph(),
	      from, 
	      dfs_vis,
	      CompColorMap(ccHashMap));
	  DBGLOG(DBG,"predecessors of " << from << " are " << printrange(preds));
	}
}

bool GenuineGuessAndCheckModelGenerator::unfoundedSetCheck(InterpretationConstPtr partialInterpretation, InterpretationConstPtr assigned, InterpretationConstPtr changed, bool partial){

	assert ( (!partial || (!!assigned && !!changed)) && "partial UFS checks require information about the assigned atoms");

	DBGLOG(DBG, "GenuineGuessAndCheckModelGenerator::unfoundedSetCheck");
	DLVHEX_BENCHMARK_REGISTER_AND_SCOPE(sid, "genuine g&c unfoundedSetCheck");

	DBGLOG(DBG, "unfoundedSetCheck was called to perform " << (partial ? "partial" : "full") << " UFS check");

	bool performCheck = false;
	static std::set<ID> emptySkipProgram;

	if (partial){
		assert (!!assigned && !!changed);

		DBGLOG(DBG, "Calling UFS check heuristic");

		if (ufsCheckHeuristics->doUFSCheck(verifiedAuxes, partialInterpretation, assigned, changed)){

			if (!factory.ctx.config.getOption("UFSCheck") && !factory.ctx.config.getOption("UFSCheckAssumptionBased")){
				LOG(WARNING, "Partial unfounded set checks are only possible if FLP check method is set to unfounded set check; will skip the check");
				return true;
			}

			// ufs check without nogood learning makes no sense if the interpretation is not complete
			if (!factory.ctx.config.getOption("UFSLearning")){
				LOG(WARNING, "Partial unfounded set checks is useless if unfounded set learning is not enabled; will perform the check anyway, but result does not have any effect");
			}

			DBGLOG(DBG, "Heuristic decides to do a partial UFS check");
			performCheck = true;
		}else{
			DBGLOG(DBG, "Heuristic decides not to do an UFS check");
		}
	}else{
		DBGLOG(DBG, "Since the method was called for a full check, it will be performed");
		performCheck = true;
	}

	if (performCheck){
		std::vector<IDAddress> ufs = ufscm->getUnfoundedSet(partialInterpretation,
			                                            (partial ? ufsCheckHeuristics->getSkipProgram() : emptySkipProgram),
			                                            factory.ctx.config.getOption("ExternalLearning") ? learnedEANogoods : SimpleNogoodContainerPtr());
		bool ufsFound = (ufs.size() > 0);
#ifndef NDEBUG
		std::stringstream ss;
		ss << "UFS result: " << (ufsFound ? "" : "no ") << "UFS found (interpretation: " << *partialInterpretation;
		if (!!assigned) ss << ", assigned: " << *assigned;
		ss << ")";
		DBGLOG(DBG, ss.str());
#endif

		if (ufsFound && factory.ctx.config.getOption("UFSLearning")){
			Nogood ng = ufscm->getLastUFSNogood();
			DBGLOG(DBG, "Adding UFS nogood: " << ng);

#ifndef NDEBUG
			// the learned nogood must not talk about unassigned atoms
			if (!!assigned){
				BOOST_FOREACH (ID lit, ng){
					assert(assigned->getFact(lit.address));
				}
			}
#endif
			solver->addNogood(ng);
		}
		return !ufsFound;
	}else{
		return true;
	}
}

IDAddress GenuineGuessAndCheckModelGenerator::getWatchedLiteral(int eaIndex, InterpretationConstPtr search, bool truthValue){

	DLVHEX_BENCHMARK_REGISTER_AND_SCOPE(sid, "getWatchedLiteral");
	bm::bvector<>::enumerator eaDepAtoms = annotatedGroundProgram.getEAMask(eaIndex)->mask()->getStorage().first();
	bm::bvector<>::enumerator eaDepAtoms_end = annotatedGroundProgram.getEAMask(eaIndex)->mask()->getStorage().end();
	bm::bvector<>::enumerator searchb = search->getStorage().first();
	bm::bvector<>::enumerator searchb_end = search->getStorage().end();

	// go through eamask
	while (eaDepAtoms < eaDepAtoms_end){
		// if search bitset has correct truth value
		if (search->getFact(*eaDepAtoms) == truthValue){
			DBGLOG(DBG, "Found watch " << *eaDepAtoms << " for atom " << factory.innerEatoms[eaIndex]);
			return *eaDepAtoms;
		}
		eaDepAtoms++;
	}

	return ID::ALL_ONES;
}

void GenuineGuessAndCheckModelGenerator::unverifyExternalAtoms(InterpretationConstPtr changed){
	DLVHEX_BENCHMARK_REGISTER_AND_SCOPE(sid, "genuine g&c unverifyEAtoms");

	DBGLOG(DBG, "Unverify External Atoms");

	// for all changed atoms
	bm::bvector<>::enumerator en = changed->getStorage().first();
	bm::bvector<>::enumerator en_end = changed->getStorage().end();
	while (en < en_end){
		// for all external atoms which watch this atom for unverification
		BOOST_FOREACH (int eaIndex, unverifyWatchList[*en]){
			if (eaEvaluated[eaIndex]){
				DBGLOG(DBG, "Unverifying external atom " << eaIndex);

				// unverify
				eaVerified[eaIndex] = false;
				eaEvaluated[eaIndex] = false;
				verifiedAuxes->getStorage() -= annotatedGroundProgram.getEAMask(eaIndex)->mask()->getStorage();

				// *en is our new watch (as it is either undefined or was recently changed)
				verifyWatchList[*en].push_back(eaIndex);
			}
		}
		en++;
	}
	DBGLOG(DBG, "Unverify External Atoms finished");
}

bool GenuineGuessAndCheckModelGenerator::verifyExternalAtoms(InterpretationConstPtr partialInterpretation, InterpretationConstPtr assigned, InterpretationConstPtr changed){

	// If there is no information about assigned or changed atoms, then we do not do anything.
	// This is because we would need to assume the worst (any atom might have changed and no atom is currently assigned).
	// Under these assumptions we cannot do any useful computation since we could only blindly evaluate any external atom,
	// but this can also be done later (when we have a concrete compatible set).
	if (!assigned || !changed) return false;

	DBGLOG(DBG, "Updating changed atoms sets");
	// update set of changed input atoms
	for (int eaIndex = 0; eaIndex < factory.innerEatoms.size(); ++eaIndex){
		const ExternalAtom& eatom = reg->eatoms.getByID(factory.innerEatoms[eaIndex]);
		if (eatom.getExtSourceProperties().doesCareAboutChanged()){
			assert (!!changedAtomsPerExternalAtom[eaIndex]);
			changedAtomsPerExternalAtom[eaIndex]->add(*changed);
		}
	}

	DBGLOG(DBG, "Verify External Atoms");
	// go through all changed atoms which are now assigned
	bool conflict = false;
	bm::bvector<>::enumerator en = changed->getStorage().first();
	bm::bvector<>::enumerator en_end = changed->getStorage().end();
	while (en < en_end){
		if (assigned->getFact(*en)){

			// first call high and then low frquency heuristics
			for (int hf = 1; hf >= 0; hf--){
				bool highFrequency = (hf == 1);
				DBGLOG(DBG, "Calling " << (highFrequency ? "high" : "low") << " frequency heuristics");

				// for all external atoms which watch this atom
				// for low frquency heuristics we use unverifyWatchList by intend as it contains all atoms relevant to this external atom
				std::vector<int>& watchlist = (highFrequency ? unverifyWatchList[*en] : verifyWatchList[*en]);
				BOOST_FOREACH (int eaIndex, watchlist){
					assert (!!eaEvalHeuristics[eaIndex]);

					if ((highFrequency == eaEvalHeuristics[eaIndex]->frequent()) && !eaEvaluated[eaIndex]){
						const ExternalAtom& eatom = reg->eatoms.getByID(factory.innerEatoms[eaIndex]);

						// evaluate external atom if the heuristics decides so
						DBGLOG(DBG, "Calling " << (highFrequency ? "high" : "low") << " frequency heuristics for external atom " << eaEvalHeuristics[eaIndex]);
						if (eaEvalHeuristics[eaIndex]->doEvaluate(
												eatom,
												annotatedGroundProgram.getEAMask(eaIndex)->mask(),
												annotatedGroundProgram.getProgramMask(),
												partialInterpretation, assigned, changed)){
							// evaluate it
							bool answeredFromCacheOrSupportSets;
							DBGLOG(DBG, "Heuristic decides to evaluate external atom " << factory.innerEatoms[eaIndex]);
							conflict |= verifyExternalAtom(eaIndex, partialInterpretation, assigned,
											eatom.getExtSourceProperties().doesCareAboutChanged() ? changedAtomsPerExternalAtom[eaIndex] : InterpretationConstPtr(),
											&answeredFromCacheOrSupportSets);

							// if the external source was actually called, then clear the set of changed atoms (otherwise keep them until the source is actually called)
							if (!answeredFromCacheOrSupportSets && eatom.getExtSourceProperties().doesCareAboutChanged()){
								assert (!!changedAtomsPerExternalAtom[eaIndex]);
								DBGLOG(DBG, "Resetting changed atoms of external atom " << factory.innerEatoms[eaIndex]);
								changedAtomsPerExternalAtom[eaIndex]->clear();
							}
						}

						// if the external atom is still not verified then find a new yet unassigned atom to watch
						// (only necessary for low frequency heuristics since high frequency ones always watch all atoms)
						if (!highFrequency && !eaEvaluated[eaIndex]){
							IDAddress id = getWatchedLiteral(eaIndex, assigned, false);
							if (id != ID::ALL_ONES) verifyWatchList[id].push_back(eaIndex);
						}
					}
				}
				// current atom was set, so remove all watches
				verifyWatchList[*en].clear();
			}
		}

		en++;
	}

	DBGLOG(DBG, "Verify External Atoms finished " << (conflict ? "with" : "without") << " conflict");

	return conflict;
}

bool GenuineGuessAndCheckModelGenerator::verifyExternalAtom(int eaIndex, InterpretationConstPtr partialInterpretation, InterpretationConstPtr assigned, InterpretationConstPtr changed, bool* answeredFromCacheOrSupportSets){

	DLVHEX_BENCHMARK_REGISTER_AND_SCOPE(sid, "genuine g&c verifyEAtom");

	const ExternalAtom& eatom = reg->eatoms.getByID(factory.innerEatoms[eaIndex]);

	// if support sets are enabled, and the external atom provides complete support sets, we use them for verification
	if (!assigned && !changed && factory.ctx.config.getOption("SupportSets") &&
	    (eatom.getExtSourceProperties().providesCompletePositiveSupportSets() || eatom.getExtSourceProperties().providesCompleteNegativeSupportSets()) &&
	    annotatedGroundProgram.allowsForVerificationUsingCompleteSupportSets()){
		if (answeredFromCacheOrSupportSets) *answeredFromCacheOrSupportSets = true;
		return verifyExternalAtomBySupportSets(eaIndex, partialInterpretation, assigned, changed);
	}else{
		return verifyExternalAtomByEvaluation(eaIndex, partialInterpretation, assigned, changed, answeredFromCacheOrSupportSets);
	}
}

bool GenuineGuessAndCheckModelGenerator::verifyExternalAtomByEvaluation(int eaIndex, InterpretationConstPtr partialInterpretation, InterpretationConstPtr assigned, InterpretationConstPtr changed, bool* answeredFromCache){

	DLVHEX_BENCHMARK_REGISTER_AND_SCOPE(sid, "genuine g&c verifyEAtom by evaluation");

	// prepare EA evaluation
	InterpretationConstPtr mask = (annotatedGroundProgram.getEAMask(eaIndex)->mask());
	VerifyExternalAtomCB vcb(partialInterpretation, factory.ctx.registry()->eatoms.getByID(factory.innerEatoms[eaIndex]), *(annotatedGroundProgram.getEAMask(eaIndex)));

	InterpretationConstPtr evalIntr = partialInterpretation;
	if (!factory.ctx.config.getOption("IncludeAuxInputInAuxiliaries")){
		// make sure that ALL input auxiliary atoms are true, otherwise we might miss some output atoms and consider true output atoms wrongly as unfounded
		// clone and extend
		InterpretationPtr ncevalIntr(new Interpretation(*partialInterpretation));
		ncevalIntr->getStorage() |= annotatedGroundProgram.getEAMask(eaIndex)->getAuxInputMask()->getStorage();
		evalIntr = ncevalIntr;
	}

	// evaluate the external atom and learn nogoods if external learning is used
	DBGLOG(DBG, "Verifying external Atom " << factory.innerEatoms[eaIndex] << " under " << *evalIntr);
	evaluateExternalAtom(factory.ctx, factory.innerEatoms[eaIndex], evalIntr, vcb,
	                     factory.ctx.config.getOption("ExternalLearning") ? learnedEANogoods : NogoodContainerPtr(), assigned, changed, answeredFromCache);
	updateEANogoods(partialInterpretation, assigned, changed);

	// if the input to the external atom was complete, then remember the verification result;
	// for incomplete input we cannot yet decide this yet, evaluation is only done for learning purposes in this case
	if( !assigned ||
	    !bm::any_sub(annotatedGroundProgram.getEAMask(eaIndex)->mask()->getStorage() & annotatedGroundProgram.getProgramMask()->getStorage(),
	                 assigned->getStorage() & annotatedGroundProgram.getProgramMask()->getStorage() ) ) {
		eaVerified[eaIndex] = vcb.verify();

		DBGLOG(DBG, "Verifying " << factory.innerEatoms[eaIndex] << " (Result: " << eaVerified[eaIndex] << ")");

		// we remember that we evaluated, only if there is a propagator that can undo this memory (that can unverify an eatom during model search)
		if(factory.ctx.config.getOption("NoPropagator") == 0){
			DBGLOG(DBG, "Setting external atom status of " << eaIndex << " to evaluated");
			eaEvaluated[eaIndex] = true;
			if (eaVerified[eaIndex]) verifiedAuxes->getStorage() |= annotatedGroundProgram.getEAMask(eaIndex)->mask()->getStorage();
		}

		return !eaVerified[eaIndex];
	}else{
		return false;
	}
}

bool GenuineGuessAndCheckModelGenerator::verifyExternalAtomBySupportSets(int eaIndex, InterpretationConstPtr partialInterpretation, InterpretationConstPtr assigned, InterpretationConstPtr changed){

	assert (!assigned && !changed && " verification using complete support sets is only possible wrt. complete interpretations");
	DLVHEX_BENCHMARK_REGISTER_AND_SCOPE(sid, "genuine g&c verifyEAtom by suoport sets");

	eaVerified[eaIndex] = annotatedGroundProgram.verifyExternalAtomsUsingCompleteSupportSets(eaIndex, partialInterpretation, InterpretationPtr());
	if (eaVerified[eaIndex]) verifiedAuxes->getStorage() |= annotatedGroundProgram.getEAMask(eaIndex)->mask()->getStorage();

	// we remember that we evaluated, only if there is a propagator that can undo this memory (that can unverify an eatom during model search)
	if( factory.ctx.config.getOption("NoPropagator") == 0 ){
		DBGLOG(DBG, "Setting external atom status of " << eaIndex << " to evaluated");
		eaEvaluated[eaIndex] = true;
	}

	return !eaVerified[eaIndex];
}

const OrdinaryASPProgram& GenuineGuessAndCheckModelGenerator::getGroundProgram(){
	return annotatedGroundProgram.getGroundProgram();
}

void GenuineGuessAndCheckModelGenerator::propagate(InterpretationConstPtr partialAssignment, InterpretationConstPtr assigned, InterpretationConstPtr changed){

	assert (!!partialAssignment && !!assigned && !!changed);

	// update external atom verification results
	// (1) unverify external atoms if atoms, which are relevant to this external atom, have (potentially) changed
	unverifyExternalAtoms(changed);
	// (2) now verify external atoms (driven by a heuristic)
	bool conflict = verifyExternalAtoms(partialAssignment, assigned, changed);

	// UFS check can in principle also applied to conflicting assignments
	// since the heuristic knows which external atoms are correct and which ones not.
	// The check can be restricted to the non-conflicting part of the program.
	// Although there is already another reason for backtracking,
	// we still need to notify the heuristics such that it can update its internal information about assigned atoms.
	assert (!!ufsCheckHeuristics);
	ufsCheckHeuristics->updateSkipProgram(verifiedAuxes, partialAssignment, assigned, changed);
	if (!conflict) unfoundedSetCheck(partialAssignment, assigned, changed, true);
	else ufsCheckHeuristics->notify(verifiedAuxes, partialAssignment, assigned, changed);
}

DLVHEX_NAMESPACE_END

// vi:ts=8:noexpandtab:<|MERGE_RESOLUTION|>--- conflicted
+++ resolved
@@ -587,7 +587,6 @@
 
 bool GenuineGuessAndCheckModelGenerator::isModel(InterpretationConstPtr compatibleSet){
 
-<<<<<<< HEAD
 	// which semantics?
 	if (factory.ctx.config.getOption("WellJustified")){
 		// well-justified FLP: fixpoint iteration
@@ -607,18 +606,7 @@
 			return false;
 		}
 	}else{
-		// FLP: ensure minimality of the compatible set wrt. the reduct (if necessary)
-		if (annotatedGroundProgram.hasHeadCycles() == 0 && annotatedGroundProgram.hasECycles() == 0 && !factory.ctx.config.getOption("IncrementalGrounding") &&
-		    factory.ctx.config.getOption("FLPDecisionCriterionHead") && factory.ctx.config.getOption("FLPDecisionCriterionE")){
-			DBGLOG(DBG, "No head- or e-cycles --> No FLP/UFS check necessary");
-			return true;
-		}else{
-			if (factory.ctx.config.getOption("IncrementalGrounding")){
-				DBGLOG(DBG, "Incremental mode needs to call UFS-checker to determine if there are head- or e-cycles");
-			}else{
-				DBGLOG(DBG, "Head- or e-cycles --> FLP/UFS check necessary");
-			}
-=======
+
 	// FLP: ensure minimality of the compatible set wrt. the reduct (if necessary)
 	if (annotatedGroundProgram.hasHeadCycles() == 0 && annotatedGroundProgram.hasECycles() == 0 &&
 	    factory.ctx.config.getOption("FLPDecisionCriterionHead") && factory.ctx.config.getOption("FLPDecisionCriterionE")){
@@ -626,7 +614,6 @@
 		return true;
 	}else{
 		DBGLOG(DBG, "Head- or e-cycles --> FLP/UFS check necessary");
->>>>>>> a0a44edd
 
 			// Explicit FLP check
 			if (factory.ctx.config.getOption("FLPCheck")){
