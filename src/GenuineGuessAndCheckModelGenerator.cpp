--- conflicted
+++ resolved
@@ -286,21 +286,7 @@
         }
 
         // run solver
-<<<<<<< HEAD
         solver = GenuineGroundSolver::getInstance(factory.ctx, annotatedGroundProgram, explAtoms);
-
-        // initialize a non-optimized solver instance for later inconsistency analysis (if requested)
-        if (factory.ctx.config.getOption("UnitInconsistencyAnalysis")){ initializeInconsistencyAnalysis(); }
-=======
-        solver = GenuineGroundSolver::getInstance(
-            factory.ctx, annotatedGroundProgram,
-            InterpretationConstPtr() /*explAtoms*/,
-            // do the UFS check for disjunctions only if we don't do
-            // a minimality check in this class;
-            // this will not find unfounded sets due to external sources,
-            // but at least unfounded sets due to disjunctions
-            !factory.ctx.config.getOption("FLPCheck") && !factory.ctx.config.getOption("UFSCheck"));
->>>>>>> 129c89c3
     }
 
     // external learning related initialization
@@ -636,21 +622,30 @@
 
 void GenuineGuessAndCheckModelGenerator::initializeExplanationAtoms(OrdinaryASPProgram& program){
 
-    // Explanation atoms are all ground atoms from the registry which are not defined in this unit.
-    // This captures exactly the atoms which *could* be derivable in some predecessor unit.
     PredicateMaskPtr explAtomMask(new PredicateMask());
-    explAtoms.reset(new Interpretation(factory.ctx.registry()));
-    explAtomMask->setRegistry(factory.ctx.registry());
-    DBGLOG(DBG, "Computing set of explanation atoms");
-    BOOST_FOREACH (ID predInComp, factory.ci.predicatesOccurringInComponent) {
-        DBGLOG(DBG, "Predicate " << printToString<RawPrinter>(predInComp, factory.ctx.registry()) << " occurs in unit");
-        if (factory.ci.predicatesDefinedInComponent.find(predInComp) == factory.ci.predicatesDefinedInComponent.end()) {
-             DBGLOG(DBG, "Predicate " << printToString<RawPrinter>(predInComp, factory.ctx.registry()) << " is not defined in unit --> explanation atom");
-             explAtomMask->addPredicate(predInComp);
-        }
-    }
-    explAtomMask->updateMask();
-    explAtoms->getStorage() |= explAtomMask->mask()->getStorage();
+    if (factory.ctx.config.getOption("UserInconsistencyAnalysis")) {
+        // for debugging, use the atoms explicitly specified by the user (must be propositional)
+        BOOST_FOREACH (std::string atomStr, factory.ctx.config.getExplanationAtoms()) {
+            OrdinaryAtom atom(ID::MAINKIND_ATOM);
+            atom.tuple.push_back(factory.ctx.registry()->storeConstantTerm(atomStr));
+            explAtoms->setFact(reg->storeOrdinaryAtom(atom).address);
+        }
+    }else{
+        // Explanation atoms are all ground atoms from the registry which are not defined in this unit.
+        // This captures exactly the atoms which *could* be derivable in some predecessor unit.
+        explAtoms.reset(new Interpretation(factory.ctx.registry()));
+        explAtomMask->setRegistry(factory.ctx.registry());
+        DBGLOG(DBG, "Computing set of explanation atoms");
+        BOOST_FOREACH (ID predInComp, factory.ci.predicatesOccurringInComponent) {
+            DBGLOG(DBG, "Predicate " << printToString<RawPrinter>(predInComp, factory.ctx.registry()) << " occurs in unit");
+            if (factory.ci.predicatesDefinedInComponent.find(predInComp) == factory.ci.predicatesDefinedInComponent.end()) {
+                 DBGLOG(DBG, "Predicate " << printToString<RawPrinter>(predInComp, factory.ctx.registry()) << " is not defined in unit --> explanation atom");
+                 explAtomMask->addPredicate(predInComp);
+            }
+        }
+        explAtomMask->updateMask();
+        explAtoms->getStorage() |= explAtomMask->mask()->getStorage();
+    }
     DBGLOG(DBG, "Explanation atoms for inconsistency analysis: " << *explAtoms);
 }
 
