--- conflicted
+++ resolved
@@ -570,11 +570,7 @@
 	Config config;
 
 	// if we throw UsageError inside this, error and usage will be displayed, otherwise only error
-<<<<<<< HEAD
-	int returnCode = 0;
-=======
 	int returnCode = 1;
->>>>>>> c64624a1
 	try
 	{
 		// default logging priority = errors + warnings
