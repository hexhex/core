--- conflicted
+++ resolved
@@ -281,13 +281,8 @@
 
         // learn only if the query was not answered from cache (otherwise also the nogoods come from the cache)
         if (!subqueryFromCache) {
-<<<<<<< HEAD
-            DLVHEX_BENCHMARK_REGISTER_AND_SCOPE(sidr,"retrieveFacade Learning");
-            if (!!nogoods && query.ctx->config.getOption("ExternalLearningIOBehavior")) ExternalLearningHelper::learnFromInputOutputBehavior(atomicQuery, atomicAnswer, prop, nogoods, inputi);
-=======
             DLVHEX_BENCHMARK_REGISTER_AND_SCOPE(sidr,"PluginAtom retrieveFacade Learning");
             if (!!nogoods && query.ctx->config.getOption("ExternalLearningIOBehavior")) ExternalLearningHelper::learnFromInputOutputBehavior(atomicQuery, atomicAnswer, prop, nogoods);
->>>>>>> ddb1b246
             if (!!nogoods && query.ctx->config.getOption("ExternalLearningFunctionality") && prop.isFunctional()) ExternalLearningHelper::learnFromFunctionality(atomicQuery, atomicAnswer, prop, otuples, nogoods);
         }
 
@@ -301,13 +296,8 @@
     }
 
     {
-<<<<<<< HEAD
         DLVHEX_BENCHMARK_REGISTER_AND_SCOPE(sidr,"retrieveFacade neg. learning");
-        if (!!nogoods && query.ctx->config.getOption("ExternalLearningNeg")) ExternalLearningHelper::learnFromNegativeAtoms(query, answer, prop, nogoods, inputi);
-=======
-        DLVHEX_BENCHMARK_REGISTER_AND_SCOPE(sidr,"PluginAtom retrieveFacade negative learning");
         if (!!nogoods && query.ctx->config.getOption("ExternalLearningNeg")) ExternalLearningHelper::learnFromNegativeAtoms(query, answer, prop, nogoods);
->>>>>>> ddb1b246
     }
 
     return fromCache;
