/* dlvhex -- Answer-Set Programming with external interfaces.
 * Copyright (C) 2005, 2006, 2007 Roman Schindlauer
 * Copyright (C) 2006, 2007, 2008, 2009, 2010 Thomas Krennwallner
 * Copyright (C) 2009, 2010 Peter Schüller
 * 
 * This file is part of dlvhex.
 *
 * dlvhex is free software; you can redistribute it and/or modify it
 * under the terms of the GNU Lesser General Public License as
 * published by the Free Software Foundation; either version 2.1 of
 * the License, or (at your option) any later version.
 *
 * dlvhex is distributed in the hope that it will be useful, but
 * WITHOUT ANY WARRANTY; without even the implied warranty of
 * MERCHANTABILITY or FITNESS FOR A PARTICULAR PURPOSE.  See the GNU
 * Lesser General Public License for more details.
 *
 * You should have received a copy of the GNU Lesser General Public
 * License along with dlvhex; if not, write to the Free Software
 * Foundation, Inc., 51 Franklin St, Fifth Floor, Boston, MA
 * 02110-1301 USA.
 */

/**
 * @file EvalGraphBuilder.cpp
 * @author Peter Schüller
 *
 * @brief Implementation of the eval graph builder.
 */

#ifdef HAVE_CONFIG_H
#include "config.h"
#endif // HAVE_CONFIG_H

#include "dlvhex2/config_values.h"
#include "dlvhex2/EvalGraphBuilder.h"
#include "dlvhex2/PlainModelGenerator.h"
#include "dlvhex2/WellfoundedModelGenerator.h"
#include "dlvhex2/GuessAndCheckModelGenerator.h"
#include "dlvhex2/GenuinePlainModelGenerator.h"
#include "dlvhex2/GenuineWellfoundedModelGenerator.h"
#include "dlvhex2/GenuineGuessAndCheckModelGenerator.h"
<<<<<<< HEAD
=======
#include "dlvhex2/GenuineGuessAndCheckModelGeneratorAsync.h"
>>>>>>> b5676ca2
#include "dlvhex2/HTPlainModelGenerator.h"
#include "dlvhex2/SEQPlainModelGenerator.h"
#include "dlvhex2/Logger.h"
#include "dlvhex2/Registry.h"
#include "dlvhex2/ProgramCtx.h"
#include "dlvhex2/PluginInterface.h"

#include <boost/range/iterator_range.hpp>

#include <sstream>

DLVHEX_NAMESPACE_BEGIN

namespace
{
  typedef ComponentGraph::ComponentSet ComponentSet;
  typedef ComponentGraph::ComponentInfo ComponentInfo;
  typedef ComponentGraph::DependencyInfo DependencyInfo;
  typedef ComponentGraph::DepMap DepMap;
}

template<typename EvalGraphT>
EvalGraphBuilder<EvalGraphT>::EvalGraphBuilder(
    ProgramCtx& ctx, 
		ComponentGraph& cg,
    EvalGraphT& eg,
    ASPSolverManager::SoftwareConfigurationPtr externalEvalConfig):
  ctx(ctx),
  clonedcgptr(cg.clone()),
  cg(*clonedcgptr),
  eg(eg),
  externalEvalConfig(externalEvalConfig),
	mapping(),
  unusedEdgeFilter(&cg, &mapping),
  unusedVertexFilter(&mapping),
  cgrest(cg.getInternalGraph(), unusedEdgeFilter, unusedVertexFilter)
{
}

template<typename EvalGraphT>
EvalGraphBuilder<EvalGraphT>::~EvalGraphBuilder()
{
}

template<typename EvalGraphT>
RegistryPtr EvalGraphBuilder<EvalGraphT>::registry()
{
  return ctx.registry();
}

template<typename EvalGraphT>
typename EvalGraphBuilder<EvalGraphT>::Component
EvalGraphBuilder<EvalGraphT>::getComponentForUnit(EvalGraphBuilder::EvalUnit u) const
{
  typename ComponentEvalUnitMapping::right_map::const_iterator it =
    mapping.right.find(u);
  if( it == mapping.right.end() )
    throw std::runtime_error("tried to get component for unit not created here!");
  return it->second;
}

template<typename EvalGraphT>
void EvalGraphBuilder<EvalGraphT>::setFactory(EvalUnit& u, const ComponentInfo& ci)
{
}

template<>
void EvalGraphBuilder<HTEvalGraph>::setFactory(EvalUnit& u, const ComponentInfo& ci)
{
  // TODO: check ComponentInfo
  // configure unit
  EvalUnitProperties& uprops = eg.propsOf(u);
  if (ctx.config.getOption(CFG_SEQ_MODELS)){
    uprops.mgf.reset(new SEQPlainModelGeneratorFactory(ctx, ci, externalEvalConfig));
  }else{
    uprops.mgf.reset(new HTPlainModelGeneratorFactory(ctx, ci, externalEvalConfig));
  }
}

template<>
void EvalGraphBuilder<FinalEvalGraph>::setFactory(EvalUnit& u, const ComponentInfo& ci)
{
  // configure unit
  EvalUnitProperties& uprops = eg.propsOf(u);
<<<<<<< HEAD
  if (!!ctx.customModelGeneratorProvider)
  {
    LOG(DBG,"configuring custom model generator factory for eval unit " << u);
    uprops.mgf = ctx.customModelGeneratorProvider->getCustomModelGeneratorFactory(ctx, ci);
  }
  else
  {
    if( ci.innerEatoms.empty() && !ctx.config.getOption("ForceGC") )
    {
      // no inner external atoms -> plain model generator factory
      LOG(DBG,"configuring plain model generator factory for eval unit " << u);
      if (ctx.config.getOption("GenuineSolver") > 0){
        uprops.mgf.reset(new GenuinePlainModelGeneratorFactory(
              ctx, ci, externalEvalConfig));
      }else{
      uprops.mgf.reset(new PlainModelGeneratorFactory(
=======
  if( ci.innerEatoms.empty() )
  {
    // no inner external atoms -> plain model generator factory
    LOG(DBG,"configuring plain model generator factory for eval unit " << u);
    if (ctx.config.getOption("GenuineSolver") > 0){
      uprops.mgf.reset(new GenuinePlainModelGeneratorFactory(
            ctx, ci, externalEvalConfig));
    }else{
      uprops.mgf.reset(new PlainModelGeneratorFactory(
            ctx, ci, externalEvalConfig));
    }
  }
  else
  {
    if( !ci.innerEatomsNonmonotonic && !ci.negativeDependencyBetweenRules && !ci.disjunctiveHeads )
    {
      // inner external atoms and only in positive cycles and monotonic and no disjunctive rules
		// -> wellfounded/fixpoint model generator factory
      LOG(DBG,"configuring wellfounded model generator factory for eval unit " << u);
      if (ctx.config.getOption("GenuineSolver") > 0){
        uprops.mgf.reset(new GenuineWellfoundedModelGeneratorFactory(
              ctx, ci, externalEvalConfig));
      }else{
        uprops.mgf.reset(new WellfoundedModelGeneratorFactory(
>>>>>>> b5676ca2
              ctx, ci, externalEvalConfig));
      }
    }
    else
    {
<<<<<<< HEAD
      if( !ci.innerEatomsNonmonotonic && !ci.negativeDependencyBetweenRules && !ci.disjunctiveHeads && !ctx.config.getOption("ForceGC") )
      {
        // inner external atoms and only in positive cycles and monotonic and no disjunctive rules
        // -> wellfounded/fixpoint model generator factory
        LOG(DBG,"configuring wellfounded model generator factory for eval unit " << u);
        if (ctx.config.getOption("GenuineSolver") > 0){
          uprops.mgf.reset(new GenuineWellfoundedModelGeneratorFactory(
                ctx, ci, externalEvalConfig));
        }else{
          uprops.mgf.reset(new WellfoundedModelGeneratorFactory(
                ctx, ci, externalEvalConfig));
        }
      }
      else
      {
        // everything else -> guess and check model generator factory
        LOG(DBG,"configuring guess and check model generator factory for eval unit " << u);
        if (ctx.config.getOption("GenuineSolver") > 0){
          uprops.mgf.reset(new GenuineGuessAndCheckModelGeneratorFactory(
                ctx, ci, externalEvalConfig));
        }else{
          uprops.mgf.reset(new GuessAndCheckModelGeneratorFactory(
                ctx, ci, externalEvalConfig));
        }
=======
      // everything else -> guess and check model generator factory
      LOG(DBG,"configuring guess and check model generator factory for eval unit " << u);
      if (ctx.config.getOption("GenuineSolver") > 0){
        if (ctx.config.getOption("MultiThreading")){
          uprops.mgf.reset(new GenuineGuessAndCheckModelGeneratorAsyncFactory(
                ctx, ci, externalEvalConfig));
        }else{
          uprops.mgf.reset(new GenuineGuessAndCheckModelGeneratorFactory(
                ctx, ci, externalEvalConfig));
        }
      }else{
        uprops.mgf.reset(new GuessAndCheckModelGeneratorFactory(
              ctx, ci, externalEvalConfig));
>>>>>>> b5676ca2
      }
    }
  }
}

template<typename EvalGraphT>
typename EvalGraphBuilder<EvalGraphT>::EvalUnit
EvalGraphBuilder<EvalGraphT>::createEvalUnit(
		const std::list<Component>& comps, const std::list<Component>& ccomps)
{
  LOG_SCOPE(ANALYZE,"cEU",true);
  if( Logger::Instance().shallPrint(Logger::DBG) ) {
	DBGLOG(DBG,"= EvalGraphBuilder::createEvalUnit(" << printrange(comps) << "," << printrange(ccomps) << ")");
	BOOST_FOREACH(Component c, comps) {
		const ComponentInfo& ci = cg.propsOf(c);
		if( !ci.innerEatoms.empty() )
			DBGLOG(DBG," compi " << printManyToString<RawPrinter>(ci.innerEatoms, ",", registry()));
		if( !ci.outerEatoms.empty() )
			DBGLOG(DBG," compo " << printManyToString<RawPrinter>(ci.outerEatoms, ",", registry()));
		if( !ci.innerRules.empty() )
			DBGLOG(DBG," compr " << printManyToString<RawPrinter>(ci.innerRules, "\n", registry()));
		if( !ci.innerConstraints.empty() )
			DBGLOG(DBG," compc " << printManyToString<RawPrinter>(ci.innerConstraints, "\n", registry()));
	}
	BOOST_FOREACH(Component c, ccomps) {
		const ComponentInfo& ci = cg.propsOf(c);
		assert( ci.innerRules.empty() && ci.innerEatoms.empty() && ci.outerEatoms.empty() );
		if( !ci.innerConstraints.empty() )
			DBGLOG(DBG," ccompc " << printManyToString<RawPrinter>(ci.innerConstraints, "\n", registry()));
	}
  }

  // collapse components into new eval unit
	// (this verifies necessary conditions and computes new dependencies)
  Component newComp;
	{
		// TODO perhaps directly take ComponentSet as inputs
		ComponentSet scomps(comps.begin(), comps.end());
		ComponentSet sccomps(ccomps.begin(), ccomps.end());
		newComp = cg.collapseComponents(scomps, sccomps);
	}
	const ComponentInfo& newUnitInfo = cg.propsOf(newComp);

  // create eval unit
  EvalUnit u = eg.addUnit(eup_empty);
  LOG(DBG,"created unit " << u << " for new comp " << newComp);

  // associate new comp with eval unit
  {
    typedef typename ComponentEvalUnitMapping::value_type MappedPair;
		bool success = mapping.insert(MappedPair(newComp, u)).second;
		assert(success); // component must not already exist here
	}

<<<<<<< HEAD
  // configure unit
  EvalUnitProperties& uprops = eg.propsOf(u);

  // configure model generator factory, depending on type of component
=======
  // set model generator factory
>>>>>>> b5676ca2
  setFactory(u, newUnitInfo);

  // create dependencies
  unsigned joinOrder = 0; // TODO define join order in a more intelligent way?
  ComponentGraph::PredecessorIterator dit, dend;
  for(boost::tie(dit, dend) = cg.getDependencies(newComp);
      dit != dend; dit++)
  {
    Component tocomp = cg.targetOf(*dit);

    // get eval unit corresponding to tocomp
    typename ComponentEvalUnitMapping::left_map::iterator itdo =
      mapping.left.find(tocomp);
    assert(itdo != mapping.left.end());
    EvalUnit dependsOn = itdo->second;

    const DependencyInfo& di = cg.propsOf(*dit);
    DBGLOG(DBG,"adding dependency to unit " << dependsOn << " with joinOrder " << joinOrder);
    eg.addDependency(u, dependsOn, EvalUnitDepProperties(joinOrder));
    joinOrder++;
	}

  return u;
}

template class EvalGraphBuilder<FinalEvalGraph>;
template class EvalGraphBuilder<HTEvalGraph>;

DLVHEX_NAMESPACE_END

// Local Variables:
// mode: C++
// End:<|MERGE_RESOLUTION|>--- conflicted
+++ resolved
@@ -40,10 +40,6 @@
 #include "dlvhex2/GenuinePlainModelGenerator.h"
 #include "dlvhex2/GenuineWellfoundedModelGenerator.h"
 #include "dlvhex2/GenuineGuessAndCheckModelGenerator.h"
-<<<<<<< HEAD
-=======
-#include "dlvhex2/GenuineGuessAndCheckModelGeneratorAsync.h"
->>>>>>> b5676ca2
 #include "dlvhex2/HTPlainModelGenerator.h"
 #include "dlvhex2/SEQPlainModelGenerator.h"
 #include "dlvhex2/Logger.h"
@@ -128,7 +124,6 @@
 {
   // configure unit
   EvalUnitProperties& uprops = eg.propsOf(u);
-<<<<<<< HEAD
   if (!!ctx.customModelGeneratorProvider)
   {
     LOG(DBG,"configuring custom model generator factory for eval unit " << u);
@@ -145,38 +140,11 @@
               ctx, ci, externalEvalConfig));
       }else{
       uprops.mgf.reset(new PlainModelGeneratorFactory(
-=======
-  if( ci.innerEatoms.empty() )
-  {
-    // no inner external atoms -> plain model generator factory
-    LOG(DBG,"configuring plain model generator factory for eval unit " << u);
-    if (ctx.config.getOption("GenuineSolver") > 0){
-      uprops.mgf.reset(new GenuinePlainModelGeneratorFactory(
-            ctx, ci, externalEvalConfig));
-    }else{
-      uprops.mgf.reset(new PlainModelGeneratorFactory(
-            ctx, ci, externalEvalConfig));
-    }
-  }
-  else
-  {
-    if( !ci.innerEatomsNonmonotonic && !ci.negativeDependencyBetweenRules && !ci.disjunctiveHeads )
-    {
-      // inner external atoms and only in positive cycles and monotonic and no disjunctive rules
-		// -> wellfounded/fixpoint model generator factory
-      LOG(DBG,"configuring wellfounded model generator factory for eval unit " << u);
-      if (ctx.config.getOption("GenuineSolver") > 0){
-        uprops.mgf.reset(new GenuineWellfoundedModelGeneratorFactory(
-              ctx, ci, externalEvalConfig));
-      }else{
-        uprops.mgf.reset(new WellfoundedModelGeneratorFactory(
->>>>>>> b5676ca2
               ctx, ci, externalEvalConfig));
       }
     }
     else
     {
-<<<<<<< HEAD
       if( !ci.innerEatomsNonmonotonic && !ci.negativeDependencyBetweenRules && !ci.disjunctiveHeads && !ctx.config.getOption("ForceGC") )
       {
         // inner external atoms and only in positive cycles and monotonic and no disjunctive rules
@@ -201,21 +169,6 @@
           uprops.mgf.reset(new GuessAndCheckModelGeneratorFactory(
                 ctx, ci, externalEvalConfig));
         }
-=======
-      // everything else -> guess and check model generator factory
-      LOG(DBG,"configuring guess and check model generator factory for eval unit " << u);
-      if (ctx.config.getOption("GenuineSolver") > 0){
-        if (ctx.config.getOption("MultiThreading")){
-          uprops.mgf.reset(new GenuineGuessAndCheckModelGeneratorAsyncFactory(
-                ctx, ci, externalEvalConfig));
-        }else{
-          uprops.mgf.reset(new GenuineGuessAndCheckModelGeneratorFactory(
-                ctx, ci, externalEvalConfig));
-        }
-      }else{
-        uprops.mgf.reset(new GuessAndCheckModelGeneratorFactory(
-              ctx, ci, externalEvalConfig));
->>>>>>> b5676ca2
       }
     }
   }
@@ -270,14 +223,7 @@
 		assert(success); // component must not already exist here
 	}
 
-<<<<<<< HEAD
-  // configure unit
-  EvalUnitProperties& uprops = eg.propsOf(u);
-
-  // configure model generator factory, depending on type of component
-=======
   // set model generator factory
->>>>>>> b5676ca2
   setFactory(u, newUnitInfo);
 
   // create dependencies
