/* dlvhex -- Answer-Set Programming with external interfaces.
 * Copyright (C) 2005, 2006, 2007 Roman Schindlauer
 * Copyright (C) 2006, 2007, 2008, 2009, 2010 Thomas Krennwallner
 * Copyright (C) 2009, 2010 Peter Schüller
 * 
 * This file is part of dlvhex.
 *
 * dlvhex is free software; you can redistribute it and/or modify it
 * under the terms of the GNU Lesser General Public License as
 * published by the Free Software Foundation; either version 2.1 of
 * the License, or (at your option) any later version.
 *
 * dlvhex is distributed in the hope that it will be useful, but
 * WITHOUT ANY WARRANTY; without even the implied warranty of
 * MERCHANTABILITY or FITNESS FOR A PARTICULAR PURPOSE.  See the GNU
 * Lesser General Public License for more details.
 *
 * You should have received a copy of the GNU Lesser General Public
 * License along with dlvhex; if not, write to the Free Software
 * Foundation, Inc., 51 Franklin St, Fifth Floor, Boston, MA
 * 02110-1301 USA.
 */

/**
 * @file ClaspSolver.cpp
 * @author Christoph Redl
 *
 * @brief Interface to genuine gringo 3.0.4-based grounder.
 */

#ifdef HAVE_CONFIG_H
#include "config.h"
#endif

#ifdef HAVE_LIBGRINGO

#include "dlvhex2/GringoGrounder.h"
#include <gringo/inclit.h>
#include <gringo/parser.h>
#include <gringo/converter.h>
#include <gringo/grounder.h>
#include <gringo/plainoutput.h>
#include <gringo/lparseoutput.h>
#include <gringo/reifiedoutput.h>
#include "dlvhex2/Rule.h"
#include "dlvhex2/Benchmarking.h"

#include <boost/tokenizer.hpp>

#include <iostream>
#include <sstream>
#include <algorithm>

using dlvhex::ID;

namespace
{
	bool parsePositional(const std::string&, std::string& out)
	{
		out = "file";
		return true;
	}

  dlvhex::IDAddress reverseBinaryOperator(dlvhex::IDAddress op)
  {
    // reverse operator if necessary (< switches with >, <= switches with >=)
    switch(static_cast<dlvhex::IDAddress>(op))
    {
    case ID::TERM_BUILTIN_LT: return ID::TERM_BUILTIN_GT;
    case ID::TERM_BUILTIN_LE: return ID::TERM_BUILTIN_GE;
    case ID::TERM_BUILTIN_GT: return ID::TERM_BUILTIN_LT;
    case ID::TERM_BUILTIN_GE: return ID::TERM_BUILTIN_LE;
    default:
      return op;
    }
  }
}

DLVHEX_NAMESPACE_BEGIN

void GringoGrounder::Printer::printRule(ID id){

	const Rule& r = registry->rules.getByID(id);

	// check if there is an unsatisfied ground atom
	BOOST_FOREACH (ID b, r.body){
		if (b.isBuiltinAtom()){
			const BuiltinAtom& bi = registry->batoms.getByID(b);
			if (bi.tuple.size() == 3 && bi.tuple[0] == ID::termFromBuiltin(ID::TERM_BUILTIN_EQ)){
				if ((bi.tuple[1].isConstantTerm() || bi.tuple[1].isIntegerTerm()) && (bi.tuple[2].isConstantTerm() || bi.tuple[2].isIntegerTerm())){
					if (bi.tuple[1] != bi.tuple[2]){
						// skip rule
						return;
					}
				}
			}
		}
	}

	// disjunction in rule heads is | not v
	printmany(r.head, " | ");
	if( !r.body.empty() )
	{
		out << " :- ";
		bool first = true;
		BOOST_FOREACH (ID b, r.body){
			// gringo does not accept equalities of type constant=Variable, so reverse them
			// also remove equlities between equal ground terms
			if (b.isBuiltinAtom()){
				const BuiltinAtom& bi = registry->batoms.getByID(b);
				if (bi.tuple.size() == 3 && (bi.tuple[1].isConstantTerm() || bi.tuple[1].isIntegerTerm()) && (bi.tuple[2].isConstantTerm() || bi.tuple[2].isIntegerTerm())){
					if (bi.tuple[0].address == ID::TERM_BUILTIN_EQ && bi.tuple[1] == bi.tuple[2] ||
					    bi.tuple[0].address == ID::TERM_BUILTIN_NE && bi.tuple[1] != bi.tuple[2]){
						// skip
						continue;
					}
				}else if (bi.tuple.size() == 3 && (bi.tuple[1].isConstantTerm() || bi.tuple[1].isIntegerTerm()) && bi.tuple[2].isVariableTerm()){
					BuiltinAtom bi2 = bi;
					bi2.tuple[1] = bi.tuple[2];
					bi2.tuple[2] = bi.tuple[1];
          bi2.tuple[0].address = reverseBinaryOperator(bi2.tuple[0].address);
					if (!first) out << ", ";
					first = false;
					print(b.isNaf() ? ID::nafLiteralFromAtom(registry->batoms.storeAndGetID(bi2)) : ID::posLiteralFromAtom(registry->batoms.storeAndGetID(bi2)));
					continue;
				}
			}

			if (!first) out << ", ";
			first = false;
			print(b);
		}
	}
	out << ".";
}

void GringoGrounder::Printer::printAggregate(ID id){

	// we support aggregates of one of the two kinds:
	// 1. l <= #agg{...} <= u
	// 2. v = #agg{...}
	// 3. l <= #agg{...}
	// 4. #agg{...} <= u
	const AggregateAtom& aatom = registry->aatoms.getByID(id);

	ID lowerbound, upperbound;
  // 1. l <= #agg{...} <= u
	if (aatom.tuple[0] != ID_FAIL && aatom.tuple[1] == ID::termFromBuiltin(ID::TERM_BUILTIN_LE) &&
	    aatom.tuple[4] != ID_FAIL && aatom.tuple[3] == ID::termFromBuiltin(ID::TERM_BUILTIN_LE)){
		lowerbound = aatom.tuple[0];
		upperbound = aatom.tuple[4];
		// gringo expects a domain predicate: use #int
		if (lowerbound.isVariableTerm()){
			print(intPred);
			out << "(";
			print(lowerbound);
			out << "), ";
		}
		if (upperbound.isVariableTerm()){
			print(intPred);
			out << "(";
			print(upperbound);
			out << "), ";
		}
	// 2. v = #agg{...}
	}else if (aatom.tuple[0] != ID_FAIL && aatom.tuple[1] == ID::termFromBuiltin(ID::TERM_BUILTIN_EQ) &&
	   	 aatom.tuple[4] == ID_FAIL){
		lowerbound = aatom.tuple[0];
		upperbound = aatom.tuple[0];
		// gringo expects a domain predicate: use #int
		if (lowerbound.isVariableTerm()){
			print(intPred);
			out << "(";
			print(lowerbound);
			out << "), ";
		}
	// 3. l <= #agg{...}
	}else if (aatom.tuple[0] != ID_FAIL && aatom.tuple[1] == ID::termFromBuiltin(ID::TERM_BUILTIN_LE) &&
	   	 aatom.tuple[4] == ID_FAIL){
		lowerbound = aatom.tuple[0];
		// gringo expects a domain predicate: use #int
		if (lowerbound.isVariableTerm()){
			print(intPred);
			out << "(";
			print(lowerbound);
			out << "), ";
		}
	// 4. #agg{...} <= u
	}else if (aatom.tuple[0] == ID_FAIL && aatom.tuple[3] == ID::termFromBuiltin(ID::TERM_BUILTIN_LE) &&
	   	 aatom.tuple[4] != ID_FAIL){
		upperbound = aatom.tuple[4];
		// gringo expects a domain predicate: use #int
		if (upperbound.isVariableTerm()){
			print(intPred);
			out << "(";
			print(upperbound);
			out << "), ";
		}
	}else{
<<<<<<< HEAD
		throw GeneralError("GringoGrounder can only handle aggregates of form: l <= #agg{...} <= u  or  v = #agg{...} or l <= #agg{...} or #agg{...} <= u");
=======
		throw GeneralError("GringoGrounder can only handle aggregates of form: l <= #agg{...} <= u  or  v = #agg{...} with exactly one atom in the aggregate body");
>>>>>>> 6a4d2b36
	}
	if (aatom.literals.size() > 1) throw GeneralError("GringoGrounder can only handle aggregates of form: l <= #agg{...} <= u  or  v = #agg{...} with exactly one atom in the aggregate body (use --aggregate-enable --aggregate-mode=simplify)");

	if (id.isLiteral() && id.isNaf()) out << "not ";
  if( lowerbound != ID_FAIL )
    print(lowerbound);
  print(aatom.tuple[2]);
	const OrdinaryAtom& oatom = registry->lookupOrdinaryAtom(aatom.literals[0]);
	if (aatom.tuple[2] == ID::termFromBuiltin(ID::TERM_BUILTIN_AGGCOUNT)){
		out << "{";
		print(aatom.literals[0]);
		out << "}";
	}else{
		out << "[";
		print(aatom.literals[0]);
		out << "=";
		print(oatom.tuple[oatom.tuple.size() - 1]);

		// make the value variable safe
		if (oatom.tuple[oatom.tuple.size() - 1].isVariableTerm()){
			out << ":";
			print(intPred);
			out << "(";
			print(oatom.tuple[oatom.tuple.size() - 1]);
			out << ")";
		}

		out << "]";
	}
  if( upperbound != ID_FAIL )
    print(upperbound);
}

void GringoGrounder::Printer::printInt(ID id){
	// replace #int by a standard but unique predicate
	print(intPred);
}

void GringoGrounder::Printer::print(ID id){
	if(id.isRule()){
		if (id.isWeakConstraint()) throw GeneralError("Gringo-based grounder does not support weak constraints");
		printRule(id);
	}else if((id.isAtom() || id.isLiteral()) && id.isAggregateAtom()){
		printAggregate(id);
	}else if(id.isTerm() && id.isBuiltinTerm() && id == ID::termFromBuiltin(ID::TERM_BUILTIN_INT)){
		printInt(id);
	}else{
		Base::print(id);
	}
}

GringoGrounder::GroundHexProgramBuilder::GroundHexProgramBuilder(ProgramCtx& ctx, OrdinaryASPProgram& groundProgram, ID intPred, ID anonymousPred) : LparseConverter(&emptyStream, false /* disjunction shifting */), ctx(ctx), groundProgram(groundProgram), symbols_(1), intPred(intPred), anonymousPred(anonymousPred){
	// Note: We do NOT use shifting but ground disjunctive rules as they are.
	//       Shifting is instead done in ClaspSolver (as clasp does not support disjunctions)
	//       This allows for using also other solver-backends which support disjunctive programs.

	// take the mask passed with the input program;
	// it might be extended during grounding in case that intermediate symbols are introduced
	mask = InterpretationPtr(new Interpretation(ctx.registry()));
	if (groundProgram.mask != InterpretationConstPtr()){
		mask->add(*groundProgram.mask);
	}
	groundProgram.mask = mask;
}

void GringoGrounder::GroundHexProgramBuilder::addSymbol(uint32_t symbol){

	// check if the symbol is in the list
	if (indexToGroundAtomID.find(symbol) != indexToGroundAtomID.end()){
		// nothing to do
	}else{
		// this is static because the name needs to be unique only wrt. the whole dlvhex instance (also if we have nested HEX programs)
		static ID tid = anonymousPred;
		assert(tid != ID_FAIL);
		assert(!tid.isVariableTerm());

		// create a propositional atom with this name
		OrdinaryAtom ogatom(ID::MAINKIND_ATOM | ID::SUBKIND_ATOM_ORDINARYG | ID::PROPERTY_ATOM_HIDDEN);
		std::stringstream name;
		name << ctx.registry()->terms.getByID(tid).symbol << "(" << symbol << ")";
		ogatom.text = name.str();
		if( tid.isAuxiliary() ) ogatom.kind |= ID::PROPERTY_AUX;
		ogatom.tuple.push_back(tid);
		ogatom.tuple.push_back(ID::termFromInteger(symbol));
		ID aid = ctx.registry()->ogatoms.getIDByTuple(ogatom.tuple);
		if (aid == ID_FAIL){
			aid = ctx.registry()->ogatoms.storeAndGetID(ogatom);
		}
		assert(aid != ID_FAIL);

		// we have now a new ID: add it to the table
		indexToGroundAtomID[symbol] = aid;

		// remove dummy atoms from models
//		mask->setFact(aid.address);
	}
}

void GringoGrounder::GroundHexProgramBuilder::doFinalize(){

	const int false_ = 1;	// Gringo index 1 is constant "false"

	DBGLOG(DBG, "Constructing symbol table");
	printSymbolTable();

	DBGLOG(DBG, "Transforming rules to DLVHEX");
	InterpretationPtr edb = InterpretationPtr(new Interpretation(ctx.registry()));
	groundProgram.edb = edb;
	groundProgram.idb.clear();
	BOOST_FOREACH (LParseRule lpr, rules){
		Rule r(ID::MAINKIND_RULE);
		switch (lpr.type){
			case LParseRule::Weight:
				r.kind |= ID::SUBKIND_RULE_WEIGHT;
				BOOST_FOREACH (uint32_t w, lpr.wpos) r.bodyWeightVector.push_back(ID::termFromInteger(w));
				BOOST_FOREACH (uint32_t w, lpr.wneg) r.bodyWeightVector.push_back(ID::termFromInteger(w));
				r.bound = ID::termFromInteger(lpr.bound);
				// do not break here!
			case LParseRule::Regular:
				if (lpr.head.size() == 1 && lpr.pos.size() == 0 && lpr.neg.size() == 0){
					// facts
					if (lpr.head[0] == false_){
						// special case: unsatisfiable rule:  F :- T
						// set some (arbitrary) atom A and make a constraint :- A

						OrdinaryAtom ogatom(ID::MAINKIND_ATOM | ID::SUBKIND_ATOM_ORDINARYG);
						ogatom.text = "sat";
						Term term(ID::MAINKIND_TERM, "sat");	// it is no problem if this term does already exist
						ID tid = ctx.registry()->storeTerm(term);
						assert(tid != ID_FAIL);
						assert(!tid.isVariableTerm());
						if( tid.isAuxiliary() ) ogatom.kind |= ID::PROPERTY_AUX;
						ogatom.tuple.push_back(tid);
						ID aid = ctx.registry()->ogatoms.getIDByTuple(ogatom.tuple);
						if (aid == ID_FAIL){
							aid = ctx.registry()->ogatoms.storeAndGetID(ogatom);
						}
						assert(aid != ID_FAIL);

						r.kind |= ID::SUBKIND_RULE_CONSTRAINT;
						r.body.push_back(aid);
						ID rid = ctx.registry()->storeRule(r);
						DBGLOG(DBG, "Adding rule " << rid << " and setting fact " << aid.address);
						groundProgram.idb.push_back(rid);
						edb->setFact(aid.address);
					}else{
						// make sure that the fact is in the symbol table
						addSymbol(lpr.head[0]);

						// skip facts which are not in the symbol table
						DBGLOG(DBG, "Setting fact " << indexToGroundAtomID[lpr.head[0]].address << " (Gringo: " << lpr.head[0] << ")");
						edb->setFact(indexToGroundAtomID[lpr.head[0]].address);

						// project dummy integer facts
						if (ctx.registry()->ogatoms.getByAddress(indexToGroundAtomID[lpr.head[0]].address).tuple[0] == intPred){
							mask->setFact(indexToGroundAtomID[lpr.head[0]].address);
						}
					}
				}else{
					// rules
					BOOST_FOREACH (uint32_t h, lpr.head){
						if (h != false_){
							addSymbol(h);

							if (indexToGroundAtomID.find(h) == indexToGroundAtomID.end()){
								std::stringstream ss;
								ss << "Grounding Error: Symbol '" << h << "' not found in symbol table";
								throw GeneralError(ss.str());
							}
							r.head.push_back(indexToGroundAtomID[h]);
						}
					}
					BOOST_FOREACH (uint32_t p, lpr.pos){
						addSymbol(p);

						if (indexToGroundAtomID.find(p) == indexToGroundAtomID.end()){
							std::stringstream ss;
							ss << "Grounding Error: Symbol '" << p << "' not found in symbol table";
							throw GeneralError(ss.str());

						}
						r.body.push_back(ID::literalFromAtom(indexToGroundAtomID[p], false));
					}
					BOOST_FOREACH (uint32_t n, lpr.neg){
						addSymbol(n);

						if (indexToGroundAtomID.find(n) == indexToGroundAtomID.end()){
							std::stringstream ss;
							ss << "Grounding Error: Symbol '" << n << "' not found in symbol table";
							throw GeneralError(ss.str());

						}
						r.body.push_back(ID::literalFromAtom(indexToGroundAtomID[n], true));
					}

					if (r.head.size() == 0) r.kind |= ID::SUBKIND_RULE_CONSTRAINT;
					else{
						r.kind |= ID::SUBKIND_RULE_REGULAR;
						if (r.head.size() > 1) r.kind |= ID::PROPERTY_RULE_DISJ;
					}
					ID rid = ctx.registry()->storeRule(r);
					DBGLOG(DBG, "Adding rule " << rid);
					groundProgram.idb.push_back(rid);
				}
				break;
		}
	}
}

void GringoGrounder::GroundHexProgramBuilder::printBasicRule(int head, const AtomVec &pos, const AtomVec &neg){
	rules.push_back(LParseRule(head, pos, neg));
}

void GringoGrounder::GroundHexProgramBuilder::printConstraintRule(int head, int bound, const AtomVec &pos, const AtomVec &neg){
	WeightVec wpos, wneg;
	BOOST_FOREACH (uint32_t p, pos) wpos.push_back(1);
	BOOST_FOREACH (uint32_t n, neg) wneg.push_back(1);
	rules.push_back(LParseRule(head, pos, neg, wpos, wneg, bound));
}

void GringoGrounder::GroundHexProgramBuilder::printChoiceRule(const AtomVec &head, const AtomVec &pos, const AtomVec &neg){
	rules.push_back(LParseRule(head, pos, neg));
}

void GringoGrounder::GroundHexProgramBuilder::printWeightRule(int head, int bound, const AtomVec &pos, const AtomVec &neg, const WeightVec &wPos, const WeightVec &wNeg){
	rules.push_back(LParseRule(head, pos, neg, wPos, wNeg, bound));
}

void GringoGrounder::GroundHexProgramBuilder::printMinimizeRule(const AtomVec &pos, const AtomVec &neg, const WeightVec &wPos, const WeightVec &wNeg){
	// @TODO: weights
//	rules.push_back(LParseRule(head, pos, neg));
}

void GringoGrounder::GroundHexProgramBuilder::printDisjunctiveRule(const AtomVec &head, const AtomVec &pos, const AtomVec &neg){
	rules.push_back(LParseRule(head, pos, neg));
}

void GringoGrounder::GroundHexProgramBuilder::printComputeRule(int models, const AtomVec &pos, const AtomVec &neg){
	// @TODO
}

void GringoGrounder::GroundHexProgramBuilder::printSymbolTableEntry(const AtomRef &atom, uint32_t arity, const std::string &name){

	std::stringstream ss;
	ss << name;
	if(arity > 0)
	{
		ValVec::const_iterator k = vals_.begin() + atom.second;
		ValVec::const_iterator end = k + arity;
		ss << "(";
		k->print(s_, ss);
		for(++k; k != end; ++k)
		{
			ss << ",";
			k->print(s_, ss);
		}
		ss << ")";
	}
	std::string atomstring = ss.str();

	ID dlvhexId = ctx.registry()->ogatoms.getIDByString(atomstring);

	if( dlvhexId == ID_FAIL )
	{
		// parse groundatom, register and store
		DBGLOG(DBG,"parsing gringo ground atom '" << atomstring << "'");
		OrdinaryAtom ogatom(ID::MAINKIND_ATOM | ID::SUBKIND_ATOM_ORDINARYG);
		ogatom.text = atomstring;
		{
			// create ogatom.tuple
			boost::char_separator<char> sep(",()");
			typedef boost::tokenizer<boost::char_separator<char> > tokenizer;
			tokenizer tok(ogatom.text, sep);
			for(tokenizer::iterator it = tok.begin(); it != tok.end(); ++it)
			{
				DBGLOG(DBG,"got token '" << *it << "'");
				Term term(ID::MAINKIND_TERM, *it);
				// the following takes care of int vs const/string
				ID id = ctx.registry()->storeTerm(term);
				assert(id != ID_FAIL);
				assert(!id.isVariableTerm());
				if( id.isAuxiliary() ) ogatom.kind |= ID::PROPERTY_AUX;
				if( id.isExternalAuxiliary() ) ogatom.kind |= ID::PROPERTY_EXTERNALAUX;
				if( id.isExternalInputAuxiliary() ) ogatom.kind |= ID::PROPERTY_EXTERNALINPUTAUX;
				ogatom.tuple.push_back(id);
			}
		}
		dlvhexId = ctx.registry()->ogatoms.storeAndGetID(ogatom);
	}

	indexToGroundAtomID[atom.first] = dlvhexId;
	DBGLOG(DBG, "Got atom " << atomstring << " with Gringo-ID " << atom.first << " and dlvhex-ID " << dlvhexId);
}

void GringoGrounder::GroundHexProgramBuilder::printExternalTableEntry(const AtomRef &atom, uint32_t arity, const std::string &name){
}

uint32_t GringoGrounder::GroundHexProgramBuilder::symbol(){
	return symbols_++;
}

Output *GringoGrounder::output()
{
	return new GroundHexProgramBuilder(ctx, groundProgram, intPred, anonymousPred);
}

const OrdinaryASPProgram& GringoGrounder::getGroundProgram(){
	return groundProgram;
}

Streams::StreamPtr GringoGrounder::constStream() const
{
	std::auto_ptr<std::stringstream> constants(new std::stringstream());
	for(std::vector<std::string>::const_iterator i = gringo.consts.begin(); i != gringo.consts.end(); ++i)
		*constants << "#const " << *i << ".\n";
	return Streams::StreamPtr(constants.release());
}

int GringoGrounder::doRun()
{
	DLVHEX_BENCHMARK_REGISTER_AND_SCOPE(sidgroundertime, "Grounder time");

	// redirect std::cerr output to temporary string because gringo spams std:cerr with lots of useless warnings
	std::stringstream errstr;
	std::streambuf* origcerr = std::cerr.rdbuf(errstr.rdbuf());

	try{
		// we need a unique integer and a unique anonymous predicate
		// note: without nested hex programs we could make the initialization static because the names only need to be unique wrt. the program
		intPred = ctx.registry()->getNewConstantTerm("int");
		anonymousPred = ctx.registry()->getNewConstantTerm("anonymous");

		std::ostringstream programStream;
		Printer printer(programStream, ctx.registry(), intPred);

		// print nonground program
		if( nongroundProgram.edb != 0 )
		{
			// print edb interpretation as facts
			nongroundProgram.edb->printAsFacts(programStream);
			programStream << "\n";
		}

		// define integer predicate
		printer.printmany(nongroundProgram.idb, "\n");
		programStream << std::endl;
		printer.print(intPred);
		programStream << "(0.." << ctx.maxint << ").";

		DBGLOG(DBG, "Sending the following input to Gringo: " << programStream.str());

		// grounding
		std::auto_ptr<Output> o(output());
		Streams inputStreams;
		inputStreams.appendStream(std::auto_ptr<std::istream>(new std::stringstream(programStream.str())), "program");
		if(gringo.groundInput)
		{
			Storage   s(o.get());
			Converter c(o.get(), inputStreams);

			(void)s;
			o->initialize();
			c.parse();
			o->finalize();
		}
		else
		{
			IncConfig config;
			Grounder  g(o.get(), generic.verbose > 2, gringo.termExpansion(config));
			Parser    p(&g, config, inputStreams, gringo.compat);

			config.incBegin = 1;
			config.incEnd   = config.incBegin + gringo.ifixed;
			config.incBase  = gringo.ibase;

			o->initialize();
			p.parse();
			g.analyze(gringo.depGraph, gringo.stats);
			g.ground();
			o->finalize();
		}

		// print ground program
#ifdef NDEBUG
		programStream.str("");
		if( groundProgram.edb != 0 )
		{
			// print edb interpretation as facts
			groundProgram.edb->printAsFacts(programStream);
			programStream << "\n";
		}
		printer.printmany(groundProgram.idb, "\n");
		programStream << std::endl;
		DBGLOG(DBG, "Got the following ground program from Gringo: " << programStream.str());
#endif

		// restore cerr output
		std::cerr.rdbuf(origcerr);

		DBGLOG(DBG, errstr.str());

		return EXIT_SUCCESS;
	}catch(...){
		// restore cerr output
		std::cerr.rdbuf(origcerr);

		throw;
	}
}

ProgramOptions::PosOption GringoGrounder::getPositionalParser() const
{
	return &parsePositional;
}

void GringoGrounder::handleSignal(int sig)
{
	(void)sig;
	printf("\n*** INTERRUPTED! ***\n");
	_exit(S_UNKNOWN);
}

std::string GringoGrounder::getVersion() const
{
	return GRINGO_VERSION;
}

DLVHEX_NAMESPACE_END

#endif
<|MERGE_RESOLUTION|>--- conflicted
+++ resolved
@@ -136,7 +136,7 @@
 
 void GringoGrounder::Printer::printAggregate(ID id){
 
-	// we support aggregates of one of the two kinds:
+	// we support aggregates of one of the four kinds:
 	// 1. l <= #agg{...} <= u
 	// 2. v = #agg{...}
 	// 3. l <= #agg{...}
@@ -197,11 +197,7 @@
 			out << "), ";
 		}
 	}else{
-<<<<<<< HEAD
-		throw GeneralError("GringoGrounder can only handle aggregates of form: l <= #agg{...} <= u  or  v = #agg{...} or l <= #agg{...} or #agg{...} <= u");
-=======
-		throw GeneralError("GringoGrounder can only handle aggregates of form: l <= #agg{...} <= u  or  v = #agg{...} with exactly one atom in the aggregate body");
->>>>>>> 6a4d2b36
+		throw GeneralError("GringoGrounder can only handle aggregates of form: l <= #agg{...} <= u  or  v = #agg{...} or l <= #agg{...} or #agg{...} <= u with exactly one atom in the aggregate body");
 	}
 	if (aatom.literals.size() > 1) throw GeneralError("GringoGrounder can only handle aggregates of form: l <= #agg{...} <= u  or  v = #agg{...} with exactly one atom in the aggregate body (use --aggregate-enable --aggregate-mode=simplify)");
 
