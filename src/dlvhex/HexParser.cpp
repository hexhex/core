/* dlvhex -- Answer-Set Programming with external interfaces.
 * Copyright (C) 2005, 2006, 2007 Roman Schindlauer
 * Copyright (C) 2006, 2007, 2008, 2009, 2010 Thomas Krennwallner
 * Copyright (C) 2009, 2010 Peter Schüller
 * 
 * This file is part of dlvhex.
 *
 * dlvhex is free software; you can redistribute it and/or modify it
 * under the terms of the GNU Lesser General Public License as
 * published by the Free Software Foundation; either version 2.1 of
 * the License, or (at your option) any later version.
 *
 * dlvhex is distributed in the hope that it will be useful, but
 * WITHOUT ANY WARRANTY; without even the implied warranty of
 * MERCHANTABILITY or FITNESS FOR A PARTICULAR PURPOSE.  See the GNU
 * Lesser General Public License for more details.
 *
 * You should have received a copy of the GNU Lesser General Public
 * License along with dlvhex; if not, write to the Free Software
 * Foundation, Inc., 51 Franklin St, Fifth Floor, Boston, MA
 * 02110-1301 USA.
 */

/**
 * @file   HexParser.cpp
 * @author Peter Schüller
 * 
 * @brief  HEX parser implementation
 */

#include "dlvhex/HexParser.hpp"
#include "dlvhex/ProgramCtx.h"
#include "dlvhex/HexGrammar.h"
#include "dlvhex/HexGrammarPTToASTConverter.h"

#include <boost/scope_exit.hpp>
#include <fstream>

#include <unistd.h>

DLVHEX_NAMESPACE_BEGIN

HexParser::~HexParser()
{
}

void BasicHexParser::parse(InputProviderPtr in, ProgramCtx& ctx)
{
  assert(!!in);
  assert(!!ctx.registry());
/*
  if( ctx.edb == 0 )
  {
    // create empty interpretation using this context's registry
    ctx.edb.reset(new Interpretation(ctx.registry()));
  }
<<<<<<< HEAD
*/
}
  
HexParser::~HexParser()
{
}
=======
>>>>>>> 3fc211f9

  // put whole input from stream into a string
  // (an alternative would be the boost::spirit::multi_pass iterator
  // but this can be done later when the parser is updated to Spirit V2)
  #warning TODO incrementally read and parse this stream
  std::ostringstream buf;
  buf << in->getAsStream().rdbuf();
  std::string input = buf.str();

  HexGrammar grammar;
  typedef HexGrammarPTToASTConverter Converter;

  Converter::iterator_t it_begin(input.c_str(), input.c_str()+input.size());
  Converter::iterator_t it_end;

  // parse ast
  boost::spirit::tree_parse_info<Converter::iterator_t, Converter::factory_t> info =
    boost::spirit::pt_parse<Converter::factory_t>(
        it_begin, it_end, grammar, boost::spirit::space_p);

  // successful parse?
  if( !info.full )
    throw SyntaxError("Could not parse complete input!",
        info.stop.get_position().line, "TODO");

  // if this is not ok, there is some bug and the following code will be incomplete
  assert(info.trees.size() == 1);

  // create dlvhex AST from spirit parser tree
  Converter converter(ctx);
  converter.convertPTToAST(*info.trees.begin());
}

DLVHEX_NAMESPACE_END

// Local Variables:
// mode: C++
// End:

#if 0
void
HexParserDriver::parse(std::istream& is,
                       Program& program,
                       AtomSet& EDB) throw (SyntaxError)
{
  // put whole input from stream into a string
  // (an alternative would be the boost::spirit::multi_pass iterator
  // but it was not possible to setup/simply did not compile)
  std::ostringstream buf;
  buf << is.rdbuf();
  std::string input = buf.str();

  HexGrammar grammar;
  typedef HexGrammarPTToASTConverter Converter;

  Converter::iterator_t it_begin(input.c_str(), input.c_str()+input.size());
  Converter::iterator_t it_end;

  // parse ast
  boost::spirit::tree_parse_info<Converter::iterator_t, Converter::factory_t> info =
    boost::spirit::pt_parse<Converter::factory_t>(
        it_begin, it_end, grammar, boost::spirit::space_p);

  // successful parse?
  if( !info.full )
    throw SyntaxError("Could not parse complete input!",
        info.stop.get_position().line, this->source);

  // if this is not ok, there is some bug and the following code will be incomplete
  assert(info.trees.size() == 1);

  // create dlvhex AST from spirit parser tree
  Converter converter;
  converter.convertPTToAST(*info.trees.begin(), program, EDB);
} 


void
HexParserDriver::parse(const std::string& file,
                       Program &program,
                       AtomSet& EDB) throw (SyntaxError)
{
    this->source = file;

    std::ifstream ifs;

    ifs.open(this->source.c_str());

    if (!ifs.is_open())
      {
        throw SyntaxError("File " + this->source + " not found");
      }

    parse(ifs, program, EDB);

    ifs.close();
} 

#endif<|MERGE_RESOLUTION|>--- conflicted
+++ resolved
@@ -54,16 +54,7 @@
     // create empty interpretation using this context's registry
     ctx.edb.reset(new Interpretation(ctx.registry()));
   }
-<<<<<<< HEAD
 */
-}
-  
-HexParser::~HexParser()
-{
-}
-=======
->>>>>>> 3fc211f9
-
   // put whole input from stream into a string
   // (an alternative would be the boost::spirit::multi_pass iterator
   // but this can be done later when the parser is updated to Spirit V2)
