/* dlvhex -- Answer-Set Programming with external interfaces.
 * Copyright (C) 2005, 2006, 2007 Roman Schindlauer
 * Copyright (C) 2006, 2007, 2008, 2009, 2010 Thomas Krennwallner
 * Copyright (C) 2009, 2010 Peter Schüller
 * 
 * This file is part of dlvhex.
 *
 * dlvhex is free software; you can redistribute it and/or modify it
 * under the terms of the GNU Lesser General Public License as
 * published by the Free Software Foundation; either version 2.1 of
 * the License, or (at your option) any later version.
 *
 * dlvhex is distributed in the hope that it will be useful, but
 * WITHOUT ANY WARRANTY; without even the implied warranty of
 * MERCHANTABILITY or FITNESS FOR A PARTICULAR PURPOSE.  See the GNU
 * Lesser General Public License for more details.
 *
 * You should have received a copy of the GNU Lesser General Public
 * License along with dlvhex; if not, write to the Free Software
 * Foundation, Inc., 51 Franklin St, Fifth Floor, Boston, MA
 * 02110-1301 USA.
 */


/**
 * @file ProgramCtx.cpp
 * @author Thomas Krennwallner
 * @date 
 *
 * @brief Program context.
 *
 *
 *
 */


#include "dlvhex/ProgramCtx.h"

#include "dlvhex/PluginContainer.h"

#if 0
#include "dlvhex/Program.h"
#include "dlvhex/AtomSet.h"
#endif

//#include "dlvhex/NodeGraph.h"
//#include "dlvhex/DependencyGraph.h"
//#include "dlvhex/ResultContainer.h"
//#include "dlvhex/OutputBuilder.h"
#include "dlvhex/State.h"
#include "dlvhex/DLVProcess.h"

#include <boost/shared_ptr.hpp>

#include <sstream>
#include <iostream>

DLVHEX_NAMESPACE_BEGIN

<<<<<<< HEAD
std::ostream& Registry::print(std::ostream& o) const
{
  return
    o <<
      "REGISTRY BEGIN" << std::endl <<
      "terms:" << std::endl <<
      terms <<
      "preds:" << std::endl <<
      preds <<
      "ogatoms:" << std::endl <<
      ogatoms <<
      "onatoms:" << std::endl <<
      onatoms <<
      "batoms:" << std::endl <<
      batoms <<
      "aatoms:" << std::endl <<
      aatoms <<
      "eatoms:" << std::endl <<
      eatoms <<
      "matoms:" << std::endl <<
      matoms <<
      "rules:" << std::endl <<
      rules <<
      "module table:" << std::endl <<
      moduleTable <<
      "REGISTRY END" << std::endl;
}

// lookup ground or nonground ordinary atoms (ID specifies this)
const OrdinaryAtom& Registry::lookupOrdinaryAtom(ID id) const
{
  assert(id.isOrdinaryAtom());
  if( id.isOrdinaryGroundAtom() )
    return ogatoms.getByID(id);
  else
    return onatoms.getByID(id);
}

void Printer::printmany(const std::vector<ID>& ids, const std::string& separator)
{
	std::vector<ID>::const_iterator it = ids.begin();
	if( it != ids.end() )
	{
		print(*it);
		it++;
		while( it != ids.end() )
		{
			out << separator;
			print(*it);
			it++;
		}
	}
}

void RawPrinter::print(ID id)
{
	switch(id.kind & ID::MAINKIND_MASK)
	{
	case ID::MAINKIND_LITERAL:
		if(id.isNaf())
			out << "not ";
		// continue with atom here!
	case ID::MAINKIND_ATOM:
		switch(id.kind & ID::SUBKIND_MASK)
		{
		case ID::SUBKIND_ATOM_ORDINARYG:
			out << registry->ogatoms.getByID(id).text;
			break;
		case ID::SUBKIND_ATOM_ORDINARYN:
			out << registry->onatoms.getByID(id).text;
			break;
		case ID::SUBKIND_ATOM_BUILTIN:
			{
				const BuiltinAtom& atom = registry->batoms.getByID(id);
				assert(atom.tuple.size() > 1);
				assert(atom.tuple[0].isBuiltinTerm());
				//TODO prettier printing of builtins (infix vs prefix) (this is only a quick hack fixing only !=)
        if( atom.tuple[0].address == ID::TERM_BUILTIN_NE )
        {
          print(atom.tuple[1]);
          out << " ";
          print(atom.tuple[0]);
          out << " ";
          print(atom.tuple[2]);
        }
        else
        {
          print(atom.tuple[0]);
          out << "(";
          //TODO make the following more efficient
          std::vector<ID> tail(atom.tuple.begin() + 1, atom.tuple.end());
          printmany(tail,",");
          out << ")";
        }
			}
			break;
		case ID::SUBKIND_ATOM_AGGREGATE:
			{
				const AggregateAtom& atom = registry->aatoms.getByID(id);
				out << "TODO(AggregateAtom)";
			}
			break;
		case ID::SUBKIND_ATOM_EXTERNAL:
			{
				const ExternalAtom& atom = registry->eatoms.getByID(id);
				out << "&";
				print(atom.predicate);
				out << "[";
				printmany(atom.inputs,",");
				out << "](";
				printmany(atom.tuple,",");
				out << ")";
			}
			break;
		case ID::SUBKIND_ATOM_MODULE:
			{
				const ModuleAtom& atom = registry->matoms.getByID(id);
				out << "@";
				print(atom.predicate);
				out << "[";
				printmany(atom.inputs,",");
				out << "]::";
				print(atom.outputAtom);
			}
			break;
		default:
			assert(false);
		}
		break;
	case ID::MAINKIND_TERM:
		switch(id.kind & ID::SUBKIND_MASK)
		{
		case ID::SUBKIND_TERM_CONSTANT:
		case ID::SUBKIND_TERM_VARIABLE:
			out << registry->terms.getByID(id).symbol;
			break;
		case ID::SUBKIND_TERM_PREDICATE:
			out << registry->preds.getByID(id).symbol;
			break;
		case ID::SUBKIND_TERM_INTEGER:
			out << id.address;
			break;
		case ID::SUBKIND_TERM_BUILTIN:
			out << ID::stringFromBuiltinTerm(id.address);
			break;
		default:
			assert(false);
		}
		break;
	case ID::MAINKIND_RULE:
		switch(id.kind & ID::SUBKIND_MASK)
		{
		case ID::SUBKIND_RULE_REGULAR:
			{
				const Rule& r = registry->rules.getByID(id);
				printmany(r.head, " v ");
				if( !r.body.empty() )
				{
					out << " :- ";
					printmany(r.body, ", ");
				}
				out << ".";
			}
			break;
		case ID::SUBKIND_RULE_CONSTRAINT:
			{
				out << ":- ";
				const Rule& r = registry->rules.getByID(id);
				printmany(r.body, ", ");
				out << ".";
			}
			break;
		case ID::SUBKIND_RULE_WEAKCONSTRAINT:
			{
				out << ":~ ";
				const Rule& r = registry->rules.getByID(id);
				printmany(r.body, ", ");
				out << ". [";
				print(r.weight);
				out << ",";
				print(r.level);
				out << "]";
			}
			break;
		default:
			assert(false);
		}
		break;
	default:
		assert(false);
	}
}
	
ProgramCtx::ProgramCtx()
  :
		registry(),
		// idb(),
    		idbList(), 
		// edb(),
    		edbList(),
    		inputList(),
		maxint(0),
		options(new std::vector<std::string>),
    container(0),
    plugins(new std::vector<PluginInterface*>),
    programstream(new std::istream(new std::stringbuf)),
 //   nodegraph(new NodeGraph),
    depgraph(0),
    result(0),
    outputbuilder(0),
    state()//boost::shared_ptr<State>(new OpenPluginsState))  // start in the OpenPlugin state
{ }
=======
	
ProgramCtx::ProgramCtx():
		maxint(0)
{
}
>>>>>>> 0b6d6f80


ProgramCtx::~ProgramCtx()
{
}
  
void
ProgramCtx::changeState(const boost::shared_ptr<State>& s)
{
  state = s;
}

// must be setup together
// pluginContainer must be associated to registry
void ProgramCtx::setupRegistryPluginContainer(
    RegistryPtr registry, PluginContainerPtr pluginContainer)
{
  assert(!pluginContainer ||
      (pluginContainer->getRegistry() == registry &&
      "PluginContainer in ProgramCtx must be associated to registry of programCtx"));
  _registry = registry;
  _pluginContainer = pluginContainer;
}

#if 0

void
ProgramCtx::setPluginContainer(PluginContainer* c)
{
  if (this->container != c)
    {
      this->container = c;
    }
}


PluginContainer*
ProgramCtx::getPluginContainer() const
{
  return this->container;
} 


std::vector<PluginInterface*>*
ProgramCtx::getPlugins() const
{
  return this->plugins;
}


void
ProgramCtx::addPlugins(const std::vector<PluginInterface*>& p)
{
  plugins->insert(plugins->end(), p.begin(), p.end());
}


Program*
ProgramCtx::getIDB() const
{
  return IDB;
}


AtomSet*
ProgramCtx::getEDB() const
{
  return EDB;
}


NodeGraph*
ProgramCtx::getNodeGraph() const
{
  return nodegraph;
}


void
ProgramCtx::setNodeGraph(NodeGraph* ng)
{
  if (ng != this->nodegraph)
    {
      delete this->nodegraph;
      this->nodegraph = ng;
    }
}


DependencyGraph*
ProgramCtx::getDependencyGraph() const
{
  return depgraph;
}


void
ProgramCtx::setDependencyGraph(DependencyGraph* dg)
{
  if (dg != this->depgraph)
    {
      delete this->depgraph;
      this->depgraph = dg;
    }
}

ASPSolverManager::SoftwareConfigurationPtr
ProgramCtx::getASPSoftware() const
{
  assert(aspsoftware != 0);
  return aspsoftware;
}

void
ProgramCtx::setASPSoftware(ASPSolverManager::SoftwareConfigurationPtr software)
{
  aspsoftware = software;
}


ResultContainer*
ProgramCtx::getResultContainer() const
{
  return result;
}


void
ProgramCtx::setResultContainer(ResultContainer* c)
{
  if (this->result != c)
    {
      delete this->result;
      this->result = c;
    }
}


OutputBuilder*
ProgramCtx::getOutputBuilder() const
{
  return outputbuilder;
}


void
ProgramCtx::setOutputBuilder(OutputBuilder* o)
{
  if (this->outputbuilder != o)
    {
      delete this->outputbuilder;
      this->outputbuilder = o;
    }
}
#endif


void ProgramCtx::showPlugins() { state->showPlugins(this); }
void ProgramCtx::convert() { state->convert(this); }
void ProgramCtx::parse() { state->parse(this); }
void ProgramCtx::rewriteEDBIDB() { state->rewriteEDBIDB(this); }
void ProgramCtx::optimizeEDBDependencyGraph() { state->optimizeEDBDependencyGraph(this); }
void ProgramCtx::createComponentGraph() { state->createComponentGraph(this); }
void ProgramCtx::createEvalGraph() { state->createEvalGraph(this); }
void ProgramCtx::configureModelBuilder() { state->configureModelBuilder(this); }
void ProgramCtx::createDependencyGraph() { state->createDependencyGraph(this); }
void ProgramCtx::safetyCheck() { state->safetyCheck(this); }
void ProgramCtx::strongSafetyCheck() { state->strongSafetyCheck(this); }
void ProgramCtx::evaluate() { state->evaluate(this); }
void ProgramCtx::postProcess() { state->postProcess(this); }

DLVHEX_NAMESPACE_END

// Local Variables:
// mode: C++
// End:<|MERGE_RESOLUTION|>--- conflicted
+++ resolved
@@ -57,226 +57,11 @@
 
 DLVHEX_NAMESPACE_BEGIN
 
-<<<<<<< HEAD
-std::ostream& Registry::print(std::ostream& o) const
-{
-  return
-    o <<
-      "REGISTRY BEGIN" << std::endl <<
-      "terms:" << std::endl <<
-      terms <<
-      "preds:" << std::endl <<
-      preds <<
-      "ogatoms:" << std::endl <<
-      ogatoms <<
-      "onatoms:" << std::endl <<
-      onatoms <<
-      "batoms:" << std::endl <<
-      batoms <<
-      "aatoms:" << std::endl <<
-      aatoms <<
-      "eatoms:" << std::endl <<
-      eatoms <<
-      "matoms:" << std::endl <<
-      matoms <<
-      "rules:" << std::endl <<
-      rules <<
-      "module table:" << std::endl <<
-      moduleTable <<
-      "REGISTRY END" << std::endl;
-}
-
-// lookup ground or nonground ordinary atoms (ID specifies this)
-const OrdinaryAtom& Registry::lookupOrdinaryAtom(ID id) const
-{
-  assert(id.isOrdinaryAtom());
-  if( id.isOrdinaryGroundAtom() )
-    return ogatoms.getByID(id);
-  else
-    return onatoms.getByID(id);
-}
-
-void Printer::printmany(const std::vector<ID>& ids, const std::string& separator)
-{
-	std::vector<ID>::const_iterator it = ids.begin();
-	if( it != ids.end() )
-	{
-		print(*it);
-		it++;
-		while( it != ids.end() )
-		{
-			out << separator;
-			print(*it);
-			it++;
-		}
-	}
-}
-
-void RawPrinter::print(ID id)
-{
-	switch(id.kind & ID::MAINKIND_MASK)
-	{
-	case ID::MAINKIND_LITERAL:
-		if(id.isNaf())
-			out << "not ";
-		// continue with atom here!
-	case ID::MAINKIND_ATOM:
-		switch(id.kind & ID::SUBKIND_MASK)
-		{
-		case ID::SUBKIND_ATOM_ORDINARYG:
-			out << registry->ogatoms.getByID(id).text;
-			break;
-		case ID::SUBKIND_ATOM_ORDINARYN:
-			out << registry->onatoms.getByID(id).text;
-			break;
-		case ID::SUBKIND_ATOM_BUILTIN:
-			{
-				const BuiltinAtom& atom = registry->batoms.getByID(id);
-				assert(atom.tuple.size() > 1);
-				assert(atom.tuple[0].isBuiltinTerm());
-				//TODO prettier printing of builtins (infix vs prefix) (this is only a quick hack fixing only !=)
-        if( atom.tuple[0].address == ID::TERM_BUILTIN_NE )
-        {
-          print(atom.tuple[1]);
-          out << " ";
-          print(atom.tuple[0]);
-          out << " ";
-          print(atom.tuple[2]);
-        }
-        else
-        {
-          print(atom.tuple[0]);
-          out << "(";
-          //TODO make the following more efficient
-          std::vector<ID> tail(atom.tuple.begin() + 1, atom.tuple.end());
-          printmany(tail,",");
-          out << ")";
-        }
-			}
-			break;
-		case ID::SUBKIND_ATOM_AGGREGATE:
-			{
-				const AggregateAtom& atom = registry->aatoms.getByID(id);
-				out << "TODO(AggregateAtom)";
-			}
-			break;
-		case ID::SUBKIND_ATOM_EXTERNAL:
-			{
-				const ExternalAtom& atom = registry->eatoms.getByID(id);
-				out << "&";
-				print(atom.predicate);
-				out << "[";
-				printmany(atom.inputs,",");
-				out << "](";
-				printmany(atom.tuple,",");
-				out << ")";
-			}
-			break;
-		case ID::SUBKIND_ATOM_MODULE:
-			{
-				const ModuleAtom& atom = registry->matoms.getByID(id);
-				out << "@";
-				print(atom.predicate);
-				out << "[";
-				printmany(atom.inputs,",");
-				out << "]::";
-				print(atom.outputAtom);
-			}
-			break;
-		default:
-			assert(false);
-		}
-		break;
-	case ID::MAINKIND_TERM:
-		switch(id.kind & ID::SUBKIND_MASK)
-		{
-		case ID::SUBKIND_TERM_CONSTANT:
-		case ID::SUBKIND_TERM_VARIABLE:
-			out << registry->terms.getByID(id).symbol;
-			break;
-		case ID::SUBKIND_TERM_PREDICATE:
-			out << registry->preds.getByID(id).symbol;
-			break;
-		case ID::SUBKIND_TERM_INTEGER:
-			out << id.address;
-			break;
-		case ID::SUBKIND_TERM_BUILTIN:
-			out << ID::stringFromBuiltinTerm(id.address);
-			break;
-		default:
-			assert(false);
-		}
-		break;
-	case ID::MAINKIND_RULE:
-		switch(id.kind & ID::SUBKIND_MASK)
-		{
-		case ID::SUBKIND_RULE_REGULAR:
-			{
-				const Rule& r = registry->rules.getByID(id);
-				printmany(r.head, " v ");
-				if( !r.body.empty() )
-				{
-					out << " :- ";
-					printmany(r.body, ", ");
-				}
-				out << ".";
-			}
-			break;
-		case ID::SUBKIND_RULE_CONSTRAINT:
-			{
-				out << ":- ";
-				const Rule& r = registry->rules.getByID(id);
-				printmany(r.body, ", ");
-				out << ".";
-			}
-			break;
-		case ID::SUBKIND_RULE_WEAKCONSTRAINT:
-			{
-				out << ":~ ";
-				const Rule& r = registry->rules.getByID(id);
-				printmany(r.body, ", ");
-				out << ". [";
-				print(r.weight);
-				out << ",";
-				print(r.level);
-				out << "]";
-			}
-			break;
-		default:
-			assert(false);
-		}
-		break;
-	default:
-		assert(false);
-	}
-}
-	
-ProgramCtx::ProgramCtx()
-  :
-		registry(),
-		// idb(),
-    		idbList(), 
-		// edb(),
-    		edbList(),
-    		inputList(),
-		maxint(0),
-		options(new std::vector<std::string>),
-    container(0),
-    plugins(new std::vector<PluginInterface*>),
-    programstream(new std::istream(new std::stringbuf)),
- //   nodegraph(new NodeGraph),
-    depgraph(0),
-    result(0),
-    outputbuilder(0),
-    state()//boost::shared_ptr<State>(new OpenPluginsState))  // start in the OpenPlugin state
-{ }
-=======
-	
+
 ProgramCtx::ProgramCtx():
 		maxint(0)
 {
 }
->>>>>>> 0b6d6f80
 
 
 ProgramCtx::~ProgramCtx()
