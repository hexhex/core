<<<<<<< HEAD
2011-08-26  Tri Kurniawan Wijaya  <trikurniawanwijaya@gmail.com>

	* include/dlvhex/HexGrammar.tcc: Optimized parsing condition.

	* include/dlvhex/HexGrammar.h: Correctly parsing module input list. Updated with the new parser. Working revision.
	* include/dlvhex/MLPSolver.hpp: Likewise.
	* include/dlvhex/HexGrammar.tcc: Likewise.
	* src/dlvhex/HexGrammar.cpp: Likewise.
	* testsuite/TestHexParser.cpp: Likewise.
	* testsuite/TestHexParserModule.cpp: Likewise.
	* testsuite/TestMLPSolver.cpp: Likewise.

2011-08-25  Tri Kurniawan Wijaya  <trikurniawanwijaya@gmail.com>

	* include/dlvhex/ModuleTable.hpp: Renaming predicates in module body (non-working revision, yet).
	* include/dlvhex/HexGrammar.tcc: Likewise.
	* testsuite/TestHexParser.cpp: Likewise.

	* include/dlvhex/HexGrammar.h: Parsing module header (non-working revision, yet).
	* include/dlvhex/ModuleTable.hpp: Likewise.
	* include/dlvhex/HexGrammar.tcc: Likewise.
	* testsuite/TestHexParser.cpp: Likewise.

	* include/dlvhex/HexGrammar.h: Parsing predicate. Differentiation between predicates and terms.
	* include/dlvhex/PredicateTable.hpp: Likewise.
	* include/dlvhex/HexGrammar.tcc: Likewise.
	* include/dlvhex/Module.hpp: Likewise.
=======
2011-08-29  Peter Schueller  <ps@kr.tuwien.ac.at>

	* include/dlvhex/EvalHeuristicFromFile.hpp: Added new evaluation heuristic
	that allows to specify component-collapse-plans in a file. (Added file.)
	* src/dlvhex/EvalHeuristicFromFile.cpp: Likewise. (Added file.)
	* include/dlvhex/Makefile.am: Likewise.
	* src/dlvhex/Makefile.am: Likewise.
	* src/dlvhex/dlvhex.cpp: Likewise. (Extended commandline option --heuristics.)
	* examples/extatom3_evalplan.txt: Likewise. (New testcase using the option.)

	* src/dlvhex/ComponentGraph.cpp: Added component index to graphviz output. (These
	indices are required in the new evaluation heuristic input format - see above.)
	* include/dlvhex/ComponentGraph.hpp: Likewise.

	* include/dlvhex/EvalHeuristicBase.hpp: Slightly changed evaluation heuristics interface.
	* include/dlvhex/EvalHeuristicEasy.hpp: Likewise.
	* include/dlvhex/EvalHeuristicTrivial.hpp: Likewise.
	* include/dlvhex/EvalHeuristicOldDlvhex.hpp: Likewise.
	* include/dlvhex/ProgramCtx.h: Likewise.
	* src/dlvhex/EvalHeuristicTrivial.cpp: Likewise.
	* src/dlvhex/EvalHeuristicEasy.cpp: Likewise.
	* src/dlvhex/EvalHeuristicOldDlvhex.cpp: Likewise.
	* src/dlvhex/State.cpp: Likewise.
	* testsuite/TestEvalHeuristic.cpp: Likewise.
	* testsuite/TestPlainHEX.cpp: Likewise.
	* testsuite/TestEvalEndToEnd.cpp: Likewise.

	* src/dlvhex/GuessAndCheckModelGenerator.cpp: Fixed bug with inner and outer eatoms.

	* examples/Makefile.am: Likewise. (New evaluation heuristics, G&C fix.)
	* examples/extatom3.hex: Likewise. (...)
	* examples/tests/extatom3.out: Likewise.(...)
	* examples/tests/README.txt: Likewise.(...)
	* examples/tests/dlvhextests.test: Likewise.(...)
>>>>>>> b02906ea

2011-08-25  Peter Schueller  <ps@kr.tuwien.ac.at>

	* include/dlvhex/HexGrammar.tcc: Need to use hold[] directive for this special rule.

2011-08-24  Peter Schueller  <ps@kr.tuwien.ac.at>

	* include/dlvhex/HexGrammar.h: Adding workaround for boost::spirit bug in 1.47.

2011-08-23  Peter Schueller  <ps@kr.tuwien.ac.at>

	* include/dlvhex/HexParserModule.hpp: Added missing virtual destructor.

2011-08-20  Peter Schueller  <ps@kr.tuwien.ac.at>

	* include/dlvhex/HexGrammar.tcc: Removed expectation operator that interfered
	with strong negation plugin.
	* include/dlvhex/GraphvizHelpers.hpp: Improved graphviz output escaping (new file).
	* include/dlvhex/Makefile.am: Likewise.
	* src/dlvhex/DependencyGraph.cpp: Likewise.
	* src/dlvhex/DependencyGraphFull.cpp: Likewise.
	* src/dlvhex/ComponentGraph.cpp: Likewise.

2011-08-17 Tri Kurniawan Wijaya  <trikurniawanwijaya@gmail.com>

	* cheatsheet: Cheatsheet for installing TD-MLP.

	* include/dlvhex/MLPSolver.hpp: Cleaning up.

2011-08-16 Tri Kurniawan Wijaya  <trikurniawanwijaya@gmail.com>

	* include/dlvhex/ModuleSyntaxChecker.hpp: Richer error messages.

2011-08-16  Peter Schueller  <ps@kr.tuwien.ac.at>

	* src/dlvhex/GuessAndCheckModelGenerator.cpp: Fixed TODO in G&C Model Generator.
	* src/dlvhex/State.cpp: Made warning message more precise.

2011-08-08 Tri Kurniawan Wijaya  <trikurniawanwijaya@gmail.com>

	* generator/getFirstASData.sh: Get more detailed information for the first answer set found.

2011-08-06 Tri Kurniawan Wijaya  <trikurniawanwijaya@gmail.com>

	* generator/avgScript-all.sh: Get average data (more detail information) from random program experiments.

2011-08-01  Peter Schueller  <ps@kr.tuwien.ac.at>

	* src/dlvhex/HigherOrderPlugin.cpp: Implemented Higher Order Plugin.
	* include/dlvhex/HigherOrderPlugin.hpp: Likewise.
	* examples/higherorder*.hex: Likewise (testcases).
	* examples/tests/higherorder*.*: Likewise (testcases).

2011-07-27  Peter Schueller  <ps@kr.tuwien.ac.at>

	* src/dlvhex/DependencyGraph.cpp: Fixing bug in dependency graph exposed
	by strong negation tests.
	* testsuite/TestDependencyGraph.cpp: New testcase to test dependency graph.

2011-07-26  Peter Schueller  <ps@kr.tuwien.ac.at>

	Summary of changes for going from version 1.7.X to version 2.Y:

	Most important changes:

	* Implemented Evaluation formalism with Evaluation Graph and Model Graph as
	described in the paper "Pushing Efficient Evaluation of HEX Programs by Modular
	Decomposition" by Thomas Eiter, Michael Fink, Giovambattista Ianni, Thomas
	Krennwallner, and Peter Schüller at LPNMR 2011.
	Currently implemented evaluation heuristics are "old" (old dlvhex behavior),
	"trivial" (keep all initial evaluation units, causes a lot of overhead), and
	"easy" (try to collapse evaluation units that are related). Heuristics are
	selectable with --heuristics.

	* Implemented incremental model generation (one model at a time).

	* Entities are now managed using 64bit integers (class dlvhex::ID) and an
	entity registry where all constants, rules, ... are registered.

	* Query Support:
	Queries are now supported as an 'internal' plugin (use --query-enable),
	namely ground and nonground queries as in DLV, support for displaying all
	witnesses, and for incremental cautious nonground querying. External atoms
	are currently not supported in queries.

	* Strong Negation is now implemented as an internal plugin and has to be
	activated using --strongnegation-enable (see also strong negation testcases).

	* Higher Order is now implemented as an internal plugin and has to be
	activated using --higherorder-enable (see also higher order testcases).
	Using the higher order mode is discouraged, please formulate your higher order
	programs just as you would formulate any metaprogram, this way the program can
	be much more efficient than an automatic plugin could be. (Higher order mode
	requires strong safety checking to be disabled until a weaker notion of strong
	safety is defined and implemented.)

	Plugin API changes:

	* Plugins must now return PluginAtomPtrs/PluginConverterPtrs/... that use
	a "deleter" compiled into the respective plugin (see PluginInterface.h)
	* New central auxiliary constant management method in Registry:
	getAuxiliaryConstantSymbol(), PluginAtom no longer manages its auxiliaries.
	* added comfortable "text-only no-registry-ID-trouble" (and slow) plugin
	interface ComfortPluginInterface.hpp.
	* Plugins may now provide an alternative HEX parser by overriding createParser().
	* Plugins may now extend the HEX parser using parser modules.
	* Plugins may now register "auxiliary printer callbacks" for printing certain auxiliaries.

	Testing and debugging additions:

	* New Logger component with log-levels, hierarchical indentation and
	NDEBUG-dependent logging.
	* Printhelpers.hpp utilities for comfortable printing of various boost
	and STL containers.
	* testsuite/run-dlvhex-tests.sh: Added possibility for negative testcases.
	(See comments in trunk/run-dlvhex-tests.sh for some documentation.)
	* testsuite/answerset_compare.py: New script for real set-comparison for
	verifying answer-sets (previously the order of answer sets mattered).
	* src/dlvhex/gdbdlvhex.sh: Added shellscript to use gdb with
	libtool-built uninstalled binary.
	* src/dlvhex/valgrinddlvhex.sh: Likewise for valgrind.
	* New testcase notwellfounded2.hex for guess and check model builder
	(should test minimality of disjunctions, this test crashes dlvhex trunk/)

	Other (smaller) additions:

	* Prototype support for clingo as backend ASP solver (aggregates and some
	builtins probably do not work correctly yet - please file a Trac issue or
	drop the maintainers an email if you need some feature).
	* Added static linking test for testsuite TestPlugin.
	* Added commandline option for keeping auxiliary predicates in output.
	* Added commandline option for omitting EDB facts from output.
	* Added commandline option for configuring graphviz output. (Eval/model
	graph are not yet fully implemented but partially exists in testcases.)
	* External atoms may now appear in aggregates (this was partially
	forbidden and incorrectly implemented for the other cases in dlvhex
	1.x), see also new testcase examples/agg3.hex.
	* Added central auxiliary constant management method to Registry:
	getAuxiliaryConstantSymbol(), PluginAtom no longer manages its auxiliaries.
	* State machine for dlvhex implementation now features states that may be
	implicitly skipped (= optional states).
	* Prefixing --plugindir argument with ! resets the search path (also de-
	activating LD_LIBRARY_PATH for the plugin library search).

	Temporarily removed functionality:

	* removed RuleMLOutputBuilder as it was a hack, most probably no longer
	works correctly, and can (and should) be realized as a plugin.
	* removed --dlt option as it can (and should) be realized as a plugin.
	* Predicate inputs of external atoms no longer may be variables, this was
	possible in dlvhex 1.x but it was incorrectly implemented (see example
	variable_input_predicates.hex example in trunk/) and we need a new
	implementation strategy for doing that. This change causes the changes to
	extatom5.hex and extatom6.hex testcases.
	* Weak constraints are currenty not implemented, as there are plans to
	implement them in a more efficient way than previously done. Therefore
	weak testcases have been deactivated:
	../weak1.hex weak1.out -a
	../weak1.hex weak1r.out -ra
	../weak2.hex weak2.out -a
	../msp.hex msp.out -a
	* Namespaces are currently not implemented, as they will be implemented
	as a plugin. Therefore namespace testcases have been deactivated:
	../namespace1.hex namespace1.out
	../namespace2.hex namespace2.out

	Removed functionality:

	* removed --reverse option as it was not implemented and not documented.

	Internal structural changes:

	* Class Globals was renamed to Configuration and is no longer a
	singleton (each ProgramCtx may have its own config if dlvhex is used as a
	library).
	* Input sources (including URL inputs) are now encapsulated in the
	InputProvider objects.
	* Class PluginContainer is no longer a singleton as API users might have
	different programs with different plugin containers.
	* The testsuite no longer uses CPPUnit, it now uses the boost
	unit-testing framework (boost UTF).
	* The testsuite was moved from src/dlvhex/testsuite/ to testsuite/.
	* Plugins must now return PluginAtomPtrs/PluginConverterPtrs/... that use
	a "deleter" compiled into the respective plugin (see PluginInterface.h)
	* No longer using -nofact for external dlv solver because we sometimes
	need to keep facts and we never want derived facts that are present in
	the EDB to "reappear".

2011-07-26  Peter Schueller  <ps@kr.tuwien.ac.at>

	* TODO: Update.

2011-07-23 Tri Kurniawan Wijaya  <trikurniawanwijaya@gmail.com>

	* include/dlvhex/MLPSolver.hpp: Fixed largest bottom.

2011-07-22 Tri Kurniawan Wijaya  <trikurniawanwijaya@gmail.com>

	* include/dlvhex/MLPSolver.hpp: Log time analysis.

	* generator/createBigEvenOdd.sh: Create a big benchmarks for Even-Odd program.

	* include/dlvhex/MLPSolver.hpp: Tests for -n and --split.
	* examples/tests/dlvhextests.test: Likewise.
	* examples/tests/module-EvenOdd-n1.out: Likewise.

2011-07-13  Thomas Krennwallner  <tkren@kr.tuwien.ac.at>

	* README: Update.

2011-06-27 Tri Kurniawan Wijaya  <trikurniawanwijaya@gmail.com>
	
	* testsuite/TestHexParserModule.cpp: Relative path for examples.
	* testsuite/TestMLPSolver.cpp: Likewise.

	* testsuite/Makefile.am: Fixed include directory of external solver.

2011-06-27  Thomas Krennwallner  <tkren@kr.tuwien.ac.at>

	* testsuite/TestMLPSolver.cpp: Removed some hard-coded relative
	paths, missing bits and pieces are for Tri to fix.


2011-06-18  Thomas Krennwallner  <tkren@kr.tuwien.ac.at>

	* testsuite/Makefile.am: Create libhex.a and libhexND.a to reduce
	compile-time by 33%. Can be further improved by compiling
	$(top_srcdir)/src/dlvhex/lib{X,Y,Z}.a.

	* README: Small fixes.

	* src/dlvhex/Makefile.am (dlvhex_LDADD): Move @LIBCURL@ to the
	end of the list, linux i386 linker is sensitive to this.

	* configure.ac: Fix messages.

	* examples/tests/query_hex_ground1ca.stdout: Remove whitespace in
	wc output. (ticket #46)

2011-06-17 Tri Kurniawan Wijaya  <trikurniawanwijaya@gmail.com>

	* testsuite/TestMLPSolver.cpp: Test different available solver.

	* include/dlvhex/MLPSolver.hpp: Not always assuming clingo.

2011-06-16 Tri Kurniawan Wijaya  <trikurniawanwijaya@gmail.com>

	* include/dlvhex/MLPSolver.hpp: Incorporating libclingo as the backend solver.
	* src/dlvhex/dlvhex.cpp: Likewise.
	* src/dlvhex/ASPSolver.cpp: Likewise.

	* src/dlvhex/dlvhex.cpp: Bugfix for libclingo.

	* include/dlvhex/MLPSolver.hpp: Collecting the largest bottom and turned off some log-printings.

2011-06-07 Tri Kurniawan Wijaya  <trikurniawanwijaya@gmail.com>

	* include/dlvhex/MLPSolver.hpp: Minimize branching in the beginning.

2011-06-07 Tri Kurniawan Wijaya  <trikurniawanwijaya@gmail.com>

	* include/dlvhex/MLPSolver.hpp: Finishing Instantiation splitting.
	* src/dlvhex/dlvhex.cpp: Likewise.
	* src/dlvhex/State.cpp: Likewise.

2011-06-06 Tri Kurniawan Wijaya  <trikurniawanwijaya@gmail.com>

	* include/dlvhex/MLPSolver.hpp: Implementing instantiation splitting: using Top data structure.

	* include/dlvhex/MLPSolver.hpp: Implement collecting the largest bottom.


2011-05-30  Thomas Krennwallner  <tkren@kr.tuwien.ac.at>

	* configure.ac: Check for g++ >= 4.3.

2011-05-18  Tri Kurniawan Wijaya  <trikurniawanwijaya@gmail.com>

	* include/dlvhex/MLPSolver.hpp: Fix a little bug in printing M. 

2011-05-17  Tri Kurniawan Wijaya  <trikurniawanwijaya@gmail.com>

	* generator/Benchmark-Summary.zip: Delete old benchmark files.
	* generator/Benchmark-Stats.zip: Likewise.
	* generator/Benchmark-Module.zip: Likewise.

2011-05-13  Tri Kurniawan Wijaya  <trikurniawanwijaya@gmail.com>

	* generator/forLatex.sh: Fix a small bug about opt.

2011-05-12  Tri Kurniawan Wijaya  <trikurniawanwijaya@gmail.com>

	* generator/forLatex.sh: Automatic latex table generation. 

	* generator/summaryAT.sh: Detect additional message for mem-out.

2011-05-07  Tri Kurniawan Wijaya  <trikurniawanwijaya@gmail.com>

	* generator/Module.cpp: Smarter random arity predicate.

2011-05-06  Tri Kurniawan Wijaya  <trikurniawanwijaya@gmail.com>

	* generator/genTopologyCore.sh: Adding a new big parameter setting.

	* generator/runScriptAT.sh: Automatically kill left-over dlv.

	* generator/Module.cpp: Incorporating higher arity predicate.

	* include/dlvhex/MLPSolver.hpp: Fixing some bug when print some interpretation.
	* testsuite/TestMLPSolver.cpp: Likewise.

2011-05-02  Tri Kurniawan Wijaya  <trikurniawanwijaya@gmail.com>

	* generator/summaryAT.sh: Handle time-out and mem-out.
	* generator/summaryStatsAT.sh: Likewise.

	* generator/stats.awk: Fixed standard deviation computation when handling one entry.

	* generator/runScriptET.sh: Fixing the prompted message.
	* generator/summaryAT.sh: Likewise.

	* generator/genTopologyCore.sh: Create a new, bigger testsuite.

	* generator/runScriptAT.sh: Change memory limit up to 2Gb.

2011-04-29  Tri Kurniawan Wijaya  <trikurniawanwijaya@gmail.com>

	* generator/genTopologyCore.sh: Fixing the prompted message.
	* generator/runScriptAT.sh: Likewise.
	* generator/runScriptET.sh: Likewise.
	* generator/summaryAT.sh: Likewise.

	* generator/runScriptAT.sh: Adding interactive dialog if the result dir is exist.
	* generator/genTopologyCore.sh: Likewise.
	* generator/summaryAT.sh: Likewise.
	* generator/runScriptET.sh: Likewise.

	* include/dlvhex/MLPSolver.hpp: Fixing some references.

2011-04-28  Tri Kurniawan Wijaya  <trikurniawanwijaya@gmail.com>

	* include/dlvhex/MLPSolver.hpp: Adding functional time information and fixing some references.

2011-04-27  Tri Kurniawan Wijaya  <trikurniawanwijaya@gmail.com>

	* generator/Benchmark-Module.zip: Adding benchmark files.
	* generator/Benchmark-Stats.zip: Likewise.
	* generator/Benchmark-Summary.zip: Likewise.


	* generator/runScriptAT.sh: Put command as the 1st param.
	* generator/runScriptET.sh: Likewise.

2011-04-26  Tri Kurniawan Wijaya  <trikurniawanwijaya@gmail.com>

	* generator/genTopologyCore.sh: Fixing bug in creating result directory.

	* generator/plotting.sh: Generate plotting time data for a parameter setting.

	* generator/summaryAT.sh: Create summary information for all topology.
	* generator/summaryStatsAT.sh: Likewise.

	* generator/runScriptAT.sh: Run benchmark for all topology.

	* generator/genParameterSetting.sh: Adding comments.
	* generator/genTopology.sh: Likewise.
	* generator/summaryET.sh: Likewise.
	* generator/summaryStatsET.sh: Likewise.
	* generator/runScriptET.sh: Likewise.

	* generator/genTopologyCore.sh: Adding looping on constant, generate for all topology.

	* generator/summaryET.sh: Adding comments.
	* generator/runScriptET.sh: Likewise.

	* generator/plotting.sh: Create plotting data for gnuplot.

	* generator/summaryStatsET.sh: Creating statistical information from summary.
	* generator/stats.awk: Likewise.

2011-04-25  Tri Kurniawan Wijaya  <trikurniawanwijaya@gmail.com>

	* generator/summaryET.sh: Create file summary for each parameter setting.

	* generator/runScriptET.sh: Run benchmark for a topology.

	* generator/genTopologyCore.sh: Renaming from generator/genExampleCore.sh.

	* generator/genTopology.sh: Renaming from generator/genExample.sh.

	* include/dlvhex/MLPSolver.hpp: Add option --forget (forgetting instantiation)
	* src/dlvhex/dlvhex.cpp: Likewise.
	* src/dlvhex/State.cpp: Likewise.

2011-04-24  Tri Kurniawan Wijaya  <trikurniawanwijaya@gmail.com>

	* generator/genExampleCore.sh: Generate 'interesting' examples.

2011-04-23  Tri Kurniawan Wijaya  <trikurniawanwijaya@gmail.com>

	* generator/genParameterSetting.sh: Generate a complete benchmark suite for a topology.
	* generator/genExample.sh: Likewise.

	* generator/Module.cpp: Use numModules instead of numDiamond in Diamond topology.

	* include/dlvhex/MLPSolver.hpp: Choose the fastest dataset for A (using vector only).

	* generator/gen.sh: Adding Tree topology.
	* generator/Module.cpp: Likewise.

	* include/dlvhex/MLPSolver.hpp: Adding #callToDLV and #ASFromDLV information.
	* testsuite/TestMLPSolver.cpp: Likewise.

2011-04-22  Tri Kurniawan Wijaya  <trikurniawanwijaya@gmail.com>

	* generator/Module.cpp: Introducing at most instead of exactly for parameters + formal input more than one predicate.

	* include/dlvhex/MLPSolver.hpp: Including time information in STATS.

	* include/dlvhex/RuleTable.hpp: To not insert previously existed rule.

2011-04-20  Tri Kurniawan Wijaya  <trikurniawanwijaya@gmail.com>

	* include/dlvhex/MLPSolver.hpp: Put data structure for A in a separate file.
	* include/dlvhex/IDSetContainer.hpp: Likewise.

2011-04-18  Tri Kurniawan Wijaya  <trikurniawanwijaya@gmail.com>

	* include/dlvhex/MLPSolver.hpp: Fixed stats printing information.

2011-04-16  Tri Kurniawan Wijaya  <trikurniawanwijaya@gmail.com>

	* include/dlvhex/MLPSolver.hpp: Optimize instantiation information: store it on ogatoms, delete MFlag.
	* include/dlvhex/OrdinaryAtomTable.hpp: Likewise.
	* include/dlvhex/Atoms.hpp: Likewise.
	* include/dlvhex/ID.hpp: Likewise.
	* include/dlvhex/Module.hpp: Likewise.
	* include/dlvhex/Table.hpp: Likewise.

2011-04-15  Tri Kurniawan Wijaya  <trikurniawanwijaya@gmail.com>

	* include/dlvhex/Atoms.hpp: Store actual module name on the module atom.
	* include/dlvhex/MLPSolver.hpp: Likewise.
	* src/dlvhex/HexGrammarPTToASTConverter.cpp: Likewise.

	* include/dlvhex/MLPSolver.hpp: Store the same rule only once.

	* include/dlvhex/RuleTable.hpp: Adding hashed index to the RuleTable.

2011-04-13  Tri Kurniawan Wijaya  <trikurniawanwijaya@gmail.com>

	* generator/gen.sh: Adding diamond and random topology.
	* generator/Module.cpp: Likewise.
	* generator/makefile: Likewise.

	* include/dlvhex/MLPSolver.hpp: Use registry for solve() rather than ctx.

	* include/dlvhex/Logger.hpp: Printing additional statistical information.
	* include/dlvhex/MLPSolver.hpp: Likewise.
	* generator/gen.sh: Likewise.

2011-04-12  Tri Kurniawan Wijaya  <trikurniawanwijaya@gmail.com>

	* generator/gen.sh: Implement a more general script to generate examples.

	* generator/Module.cpp: Generate example for line, star, and ring topology.
	* generator/makefile: Likewise.

2011-04-11  Tri Kurniawan Wijaya  <trikurniawanwijaya@gmail.com>

	* include/dlvhex/MLPSolver.hpp: Optimization on ASPSolver object and printing information.
	* src/dlvhex/dlvhex.cpp: Likewise.
	* src/dlvhex/State.cpp: Likewise.

	* examples/module-Complex.mlp: Adding an example for a more complex module call.

2011-04-06  Tri Kurniawan Wijaya  <trikurniawanwijaya@gmail.com>

	* generator/ModuleStar.cpp: Generate examples of star topology.
	* generator/makefile: Likewise.
	* generator/gen.sh: Likewise.

	* src/dlvhex/HexGrammarPTToASTConverter.cpp: Adapting terms and preds to mlp or not mlp.

	* src/dlvhex/HexGrammarPTToASTConverter.cpp: Put atom with second order variable in onatoms.

	* include/dlvhex/MLPSolver.hpp: Refactoring stack, store only once for each answer set result.
	* testsuite/TestMLPSolver.cpp: Likewise.
	* examples/tests/module-EvenOddTwoMain.out: Likewise.
	* examples/tests/module-EvenOdd.out: Likewise.

	* src/dlvhex/dlvhex.cpp: Modify --n to --num

2011-04-04  Tri Kurniawan Wijaya  <trikurniawanwijaya@gmail.com>

	* include/dlvhex/MLPSolver.hpp: Extend run-dlvhex-tests to work on mlp test suite.
	* testsuite/TestMLPSolver.cpp: Likewise.
	* examples/module-EvenOddTwoCalls1.mlp: Likewise.
	* examples/module-EvenOddTwoCalls2.mlp: Likewise.
	* examples/module-EvenOdd.mlp: Likewise.
	* examples/tests/module-Hanoi.out: Likewise.
	* examples/tests/module-EvenOddTwoMain.out: Likewise.
	* examples/tests/module-ABBA.out: Likewise.
	* examples/tests/module-Disjunction.out: Likewise.
	* examples/tests/module-Reachability.out: Likewise.
	* examples/tests/module-Cardinality.out: Likewise.
	* examples/tests/module-Negation.out: Likewise.
	* examples/tests/module-Complex.out: Likewise.
	* examples/tests/module-Indirection.out: Likewise.
	* examples/tests/module-EvenOddTwoCalls1.out: Likewise.
	* examples/tests/module-EvenOddTwoCalls2.out: Likewise.
	* examples/tests/module-Not-ic-Stratified.stderr: Likewise.
	* examples/tests/module-i-Stratified-2.out: Likewise.
	* examples/tests/module-EvenOdd.out: Likewise.
	* examples/tests/module-i-Stratified.out: Likewise.
	* examples/tests/module-Cs.out: Likewise.
	* examples/tests/module-AFin.out: Likewise.
	* examples/tests/module-Inconsistent.out: Likewise.
	* examples/tests/dlvhextests.test: Likewise.
	* examples/module-EvenOddTwoMain.mlp: Likewise.

	* include/dlvhex/MLPSolver.hpp: Optimizing on how to store module instantiations.

	* include/dlvhex/MLPSolver.hpp: Optimize setMFlag

2011-04-03  Tri Kurniawan Wijaya  <trikurniawanwijaya@gmail.com>

	* src/dlvhex/HexGrammarPTToASTConverter.cpp: Clean up useless log information.

2011-03-31  Tri Kurniawan Wijaya  <trikurniawanwijaya@gmail.com>

	* include/dlvhex/MLPSolver.hpp: Fixing bug in storing registry, now memory-wise optimized.
	* include/dlvhex/Interpretation.hpp: Likewise.
	* include/dlvhex/ProgramCtx.h: Likewise.
	* src/dlvhex/Interpretation.cpp: Likewise.
	* src/dlvhex/Registry.cpp: Likewise.
	* src/dlvhex/ProgramCtx.cpp: Likewise.
	* testsuite/TestMLPSolver.cpp: Likewise.

2011-03-26  Tri Kurniawan Wijaya  <trikurniawanwijaya@gmail.com>

	* include/dlvhex/MLPSolver.hpp: Hashing the Interpretation.
	* include/dlvhex/Interpretation.hpp: Likewise.
	* src/dlvhex/Interpretation.cpp: Likewise.

	* src/dlvhex/postpross.sh: Adding post-processing script for call-graph output and answer set.

	* include/dlvhex/MLPSolver.hpp: Fixed some printing information for post-processing.

2011-03-25  Tri Kurniawan Wijaya  <trikurniawanwijaya@gmail.com>

	* testsuite/TestHexParserModule.cpp: Change examples extension to *.mlp.
	* testsuite/TestMLPSolver.cpp: Likewise.

	* include/dlvhex/MLPSolver.hpp: Remove parameter in solve(), remove deprecated code, move printing method in the end.
	* testsuite/TestMLPSolver.cpp: Likewise.

	* include/dlvhex/MLPSolver.hpp: Print log information and call graph in verbose level 2.

2011-03-24  Tri Kurniawan Wijaya  <trikurniawanwijaya@gmail.com>

	* include/dlvhex/MLPSolver.hpp: Adding option --n to restrict the number of answer sets returned.
	* include/dlvhex/ProgramCtx.h: Likewise.
	* src/dlvhex/dlvhex.cpp: Likewise.
	* src/dlvhex/State.cpp: Likewise.
	* src/dlvhex/ProgramCtx.cpp: Likewise.
	* testsuite/TestMLPSolver.cpp: Likewise.

2011-03-22  Tri Kurniawan Wijaya  <trikurniawanwijaya@gmail.com>

	* include/dlvhex/MLPSolver.hpp: Adding function to easily print idb.
	* testsuite/TestMLPSolver.cpp: Likewise.

2011-03-19  Tri Kurniawan Wijaya  <trikurniawanwijaya@gmail.com>

	* testsuite/TestMLPSolver.cpp: Add test cases for i-stratified program and print, also print the log and graphviz output.
	* examples/module-i-Stratified-2.mlp: Likewise.
	* examples/module-i-Stratified.mlp: Likewise.

	* examples/module-Not-ic-Stratified.hex: Modified to not-i-stratified.

	* include/dlvhex/MLPSolver.hpp: Modified the solver to solve an i-stratified program.

	* src/dlvhex/HexGrammarPTToASTConverter.cpp: Impose an exception for a duplicate module name.

	* testsuite/TestMLPSolver.cpp: Adding a test case for C contains more than one element when enter comp().
	* examples/module-Cs.hex: Likewise.

	* include/dlvhex/MLPSolver.hpp: Updating the answer set counter printing.

2011-03-18  Tri Kurniawan Wijaya  <trikurniawanwijaya@gmail.com>

	* testsuite/TestMLPSolver.cpp: Adding a test case to add (and retrieve) fin from A.
	* examples/module-AFin.hex: Likewise.

	* include/dlvhex/MLPSolver.hpp: Fixing bug in setting fin to A and print useful information into a log file.

2011-03-17  Tri Kurniawan Wijaya  <trikurniawanwijaya@gmail.com>

	* include/dlvhex/MLPSolver.hpp: Fixing bug in smallest ILL.
	* include/dlvhex/Logger.hpp: Likewise.

	* testsuite/TestMLPSolver.cpp: Adding a test case for indirect rule to collect the bottom.
	* examples/module-Indirection.hex: Likewise.

	* include/dlvhex/MLPSolver.hpp: Fixing bug in collecting bottom.

	* include/dlvhex/ModuleSyntaxChecker.hpp: Allowing empty predicate inputs.

2011-03-15  Tri Kurniawan Wijaya  <trikurniawanwijaya@gmail.com>

	* include/dlvhex/Logger.hpp: Fixed some logging information
	* src/dlvhex/HexGrammarPTToASTConverter.cpp: Likewise.

	* testsuite/TestMLPSolver.cpp: Add tower of hanoi examples.
	* examples/module-Hanoi.hex: Likewise.

	* include/dlvhex/MLPSolver.hpp: Producing call graph.

	* testsuite/TestHexParserModule.cpp: Completing the test cases with throw requirement.
	* testsuite/TestMLPSolver.cpp: Likewise.

	* include/dlvhex/MLPSolver.hpp: Fixing bug in collecting Answer Set.

2011-03-13  Tri Kurniawan Wijaya  <trikurniawanwijaya@gmail.com>

	* include/dlvhex/Logger.hpp: Introducing MLPSolver state into dlvhex.
	* include/dlvhex/State.h: Likewise.
	* include/dlvhex/ProgramCtx.h: Likewise.
	* src/dlvhex/dlvhex.cpp: Likewise.
	* src/dlvhex/State.cpp: Likewise.
	* src/dlvhex/ProgramCtx.cpp: Likewise.

	* include/dlvhex/MLPSolver.hpp: Throw an exception on not ic stratified program.

	* include/dlvhex/ModuleSyntaxChecker.hpp: Throw an exception on syntax check error.

	* include/dlvhex/ModuleSyntaxChecker.hpp: First approach to incorporate MLPSolver into dlvhex.
	* include/dlvhex/State.h: Likewise.
	* include/dlvhex/ProgramCtx.h: Likewise.
	* src/dlvhex/dlvhex.cpp: Likewise.
	* src/dlvhex/State.cpp: Likewise.
	* src/dlvhex/ProgramCtx.cpp: Likewise.

2011-03-12  Tri Kurniawan Wijaya  <trikurniawanwijaya@gmail.com>

	* include/dlvhex/MLPSolver.hpp: Printing AS result without prefix.
	* include/dlvhex/Printer.hpp: Likewise.
	* include/dlvhex/Interpretation.hpp: Likewise.
	* include/dlvhex/Module.hpp: Likewise.
	* include/dlvhex/Logger.hpp: Likewise.
	* src/dlvhex/Interpretation.cpp: Likewise.
	* src/dlvhex/Printer.cpp: Likewise.
	* testsuite/TestMLPSolver.cpp: Likewise.

	* testsuite/TestMLPSolver.cpp: Fixed some testcases.

	* src/dlvhex/dlvhex.cpp: Adding option --mlp.

	* include/dlvhex/MLPSolver.hpp: Fixed output formatting, minus eliminating prefix.

2011-03-11  Tri Kurniawan Wijaya  <trikurniawanwijaya@gmail.com>

	* testsuite/TestMLPSolver.cpp: Adding more examples about disjunctive and naf
	* examples/module-ABBA.hex: Likewise.
	* examples/module-Disjunction.hex: Likewise.
	* examples/module-Negation.hex: Likewise.

	* include/dlvhex/MLPSolver.hpp: Fixing bug about naf in replacedModuleAtoms

2011-03-08  Tri Kurniawan Wijaya  <trikurniawanwijaya@gmail.com>

	* include/dlvhex/MLPSolver.hpp: Converted comp from recursion into loop.
	* testsuite/TestMLPSolver.cpp: Likewise.

	* testsuite/TestMLPSolver.cpp: Adding an example about how to compare the cardinality between sets.
	* examples/module-Cardinality.hex: Likewise.

2011-03-07  Tri Kurniawan Wijaya  <trikurniawanwijaya@gmail.com>

	* include/dlvhex/PredicateTable.hpp: Output the answer set in a new format.
	* include/dlvhex/MLPSolver.hpp: Likewise.
	* src/dlvhex/HexGrammarPTToASTConverter.cpp: Likewise.
	* src/dlvhex/Interpretation.cpp: Likewise.

	* include/dlvhex/MLPSolver.hpp: Adding S in the instantiation, remove T from M (before call instatiation).
	* testsuite/TestMLPSolver.cpp: Likewise.

	* testsuite/TestMLPSolver.cpp: Adding an example about reachability and test non-ground module atom.
	* examples/module-Reachability.hex: Likewise.

	* src/dlvhex/HexGrammarPTToASTConverter.cpp: Fixing bug in storing predicate arity and user_pred_tuple.

	* src/dlvhex/HexGrammarPTToASTConverter.cpp: Fixing bug in storing module atom.

	* testsuite/TestMLPSolver.cpp: Adding test cases for more than one module call in one module.
	* examples/module1-Two.hex: Likewise.
	* examples/module2-Two.hex: Likewise.

2011-03-05  Tri Kurniawan Wijaya  <trikurniawanwijaya@gmail.com>

	* include/dlvhex/Logger.hpp: Cleaning some printing Information.
	* include/dlvhex/MLPSolver.hpp: Likewise.
	* src/dlvhex/HexGrammarPTToASTConverter.cpp: Likewise.
	* testsuite/TestMLPSolver.cpp: Likewise.

	* testsuite/TestMLPSolver.cpp: Adding more testcases.
	* examples/module-Inconsistent.hex: Likewise.
	* examples/module-Not-ic-Stratified.hex: Likewise.
	* examples/module1-Big.hex: Likewise.

	* include/dlvhex/MLPSolver.hpp: Giving return value whether ic-stratified or not.

	* src/dlvhex/Interpretation.cpp: print edb, one fact each line 

	* include/dlvhex/MLPSolver.hpp: fixing bug on finding the answer sets (because A is not reverted)

2011-03-04  Tri Kurniawan Wijaya  <trikurniawanwijaya@gmail.com>

	* examples/module1-MainModules.hex: Handling more than one main module.
	* include/dlvhex/MLPSolver.hpp: Likewise.

	* include/dlvhex/MLPSolver.hpp: Fixing rewrite and completing the recursion.

2011-03-03  Tri Kurniawan Wijaya  <trikurniawanwijaya@gmail.com>

	* include/dlvhex/MLPSolver.hpp: Completing rewrite.
	* include/dlvhex/Interpretation.hpp: Likewise.
	* include/dlvhex/ModuleAtomTable.hpp: Likewise.
	* src/dlvhex/Interpretation.cpp: Likewise.

	* include/dlvhex/ID.hpp: Adding kind to take out property rule modatoms.

	* include/dlvhex/MLPSolver.hpp: Finishing comp.
	* include/dlvhex/OrdinaryAtomTable.hpp: Likewise.
	* include/dlvhex/Interpretation.hpp: Likewise.


2011-03-02  Tri Kurniawan Wijaya  <trikurniawanwijaya@gmail.com>

	* include/dlvhex/Interpretation.hpp: adding setRegistry to Interpretation

2011-03-01  Tri Kurniawan Wijaya  <trikurniawanwijaya@gmail.com>

	* include/dlvhex/ModuleTable.hpp: Implement some helper function for part c.
	* include/dlvhex/MLPSolver.hpp: Likewise.
	* include/dlvhex/Interpretation.hpp: Likewise.

2011-02-28  Tri Kurniawan Wijaya  <trikurniawanwijaya@gmail.com>

	* include/dlvhex/ModuleSyntaxChecker.hpp: Fixing bug in the renaming output predicate module atom.
	* src/dlvhex/HexGrammarPTToASTConverter.cpp: Likewise.
	* testsuite/TestHexParserModule.cpp: Likewise.

	* include/dlvhex/ModuleSyntaxChecker.hpp: Implementing restriction and renaming.
	* include/dlvhex/Atoms.hpp: Likewise.
	* include/dlvhex/MLPSolver.hpp: Likewise.
	* include/dlvhex/ModuleAtomTable.hpp: Likewise.
	* include/dlvhex/Module.hpp: Likewise.
	* src/dlvhex/HexGrammarPTToASTConverter.cpp: Likewise.
	* testsuite/TestMLPSolver.cpp: Likewise.

	* include/dlvhex/MLPSolver.hpp: Fixing bug in bottom.

	* src/dlvhex/HexGrammarPTToASTConverter.cpp: fixing renaming for the output predicate in the module atom.

	* testsuite/Makefile.am: fixing the test case for MLPSolver.

	* include/dlvhex/MLPSolver.hpp: implement bottom and ans.

2011-02-25  Tri Kurniawan Wijaya  <trikurniawanwijaya@gmail.com>

	* testsuite/TestMLPSolver.cpp: updating comments.

	* include/dlvhex/MLPSolver.hpp: implement smallest ILL.

2011-02-23  Tri Kurniawan Wijaya  <trikurniawanwijaya@gmail.com>

	* include/dlvhex/MLPSolver.hpp: implement rewrite.

	* include/dlvhex/ID.hpp: modified the ID for module atom, adapted to isOrdinaryAtom() method.
	* src/dlvhex/ID.cpp: Likewise.

2011-02-06  Tri Kurniawan Wijaya  <trikurniawanwijaya@gmail.com>

	* src/dlvhex/HexGrammarPTToASTConverter.cpp: separated the method to mark the External rule and Module rule.

2011-02-05  Tri Kurniawan Wijaya  <trikurniawanwijaya@gmail.com>

	* include/dlvhex/MLPSolver.hpp: adding MLPSolver.
	* include/dlvhex/ModuleTable.hpp: Likewise.
	* include/dlvhex/ModuleSyntaxChecker.hpp: Likewise.
	* include/dlvhex/Registry.hpp: Likewise.
	* include/dlvhex/ProgramCtx.h: Likewise.
	* src/dlvhex/HexGrammarPTToASTConverter.cpp: Likewise.
	* src/dlvhex/Registry.cpp: Likewise.

	* example/module1.hex: modified example for mlp.

	* testsuite/Makefile.am: add test case for the MLP solver.
	* testsuite/TestHexParserModule.cpp: Likewise.
	* testsuite/TestMLPSolver.cpp: Likewise.

2011-01-31  Peter Schueller  <ps@kr.tuwien.ac.at>

	* examples/variable_predicate_inputs.hex: Added .hex file that demonstrates
	a foundational dependency graph deficiency in dlvhex 1.x that prohibits
	variables for predicate inputs in dlvhex 2.x.

2011-01-10  Peter Schueller  <ps@kr.tuwien.ac.at>

	* src/dlvhex/PluginContainer.cpp: More verbose plugin loading.

2010-12-31  Tri Kurniawan Wijaya  <trikurniawanwijaya@gmail.com>

	* include/dlvhex/ProgramCtx.h: substitute edb and idb by edbList and idbList
	* src/dlvhex/HexParser.cpp: Likewise.
	* src/dlvhex/HexGrammarPTToASTConverter.cpp: Likewise.
	* src/dlvhex/ProgramCtx.cpp: Likewise.
	* testsuite/TestHexParserModule.cpp: Likewise.

	* testsuite/Makefile.am: remove declaration of ModuleHeaderTable (old version)
	* include/dlvhex/ProgramCtx.h: Likewise.

	* src/dlvhex/ID.cpp: fixing how term predicate is printed

	* include/dlvhex/ModuleTable.hpp: new way of module syntax checking using new version of module table
	* include/dlvhex/ProgramCtx.h: Likewise.
	* include/dlvhex/Module.hpp: Likewise.
	* src/dlvhex/HexGrammarPTToASTConverter.cpp: Likewise.
	* src/dlvhex/ProgramCtx.cpp: Likewise.
	* testsuite/TestHexParserModule.cpp: Likewise.

2010-12-30  Tri Kurniawan Wijaya  <trikurniawanwijaya@gmail.com>

	* src/dlvhex/HexGrammarPTToASTConverter.cpp: change termz to terms
	* src/dlvhex/ProgramCtx.cpp: Likewise.
	* include/dlvhex/ProgramCtx.h: Likewise.

2010-12-21  Tri Kurniawan Wijaya  <trikurniawanwijaya@gmail.com>

	* include/dlvhex/ProgramCtx.h: include boost/functional/factory.hpp compiled

	* src/dlvhex/HexGrammarPTToASTConverter.cpp: extend DLVresultParserDriver to support terms and preds table
	* src/dlvhex/DLVresultParserDriver.cpp: Likewise
	* testsuite/TestASPSolver.cpp: Likewise

	* include/dlvhex/Module.hpp: adding module structure and module table 
	* include/dlvhex/ModuleTable.hpp: Likewise.
	* include/dlvhex/Predicate.hpp: Likewise.
	* src/dlvhex/ProgramCtx.cpp: Likewise.

2010-12-20  Tri Kurniawan Wijaya  <trikurniawanwijaya@gmail.com>

	* include/dlvhex/TermTable.hpp: separated term table and pred table 
	* include/dlvhex/HexGrammarPTToASTConverter.h: Likewise.
	* include/dlvhex/ProgramCtx.h: Likewise.
	* src/dlvhex/HexGrammarPTToASTConverter.cpp: Likewise.
	* src/dlvhex/TestHexParserModule.cpp: Likewise.
	* src/dlvhex/ModuleSyntaxChecker.cpp: Likewise.
	* src/dlvhex/ID.cpp: Likewise.
	* src/dlvhex/ProgramCtx.cpp: Likewise.

	* include/dlvhex/ID.hpp: adding idb list, edb list, and predicate list 
	* include/dlvhex/ProgramCtx.h: Likewise.

	* include/dlvhex/ID.hpp: Separating predicate from term table 
	* include/dlvhex/Predicate.hpp: Likewise.
	* include/dlvhex/PredicateTable.hpp: Likewise.

2010-12-17  Thomas Krennwallner  <tkren@kr.tuwien.ac.at>

	* examples/comments.hex: Add testcase for comment parsing.

2010-12-16  Tri Kurniawan Wijaya  <trikurniawanwijaya@gmail.com>

	* include/dlvhex/HexGrammarPTToASTConverter.cpp: change the way predicate namespaced
	* src/dlvhex/HexGrammarPTToASTConverter.cpp: Likewise.

2010-12-14  Tri Kurniawan Wijaya  <trikurniawanwijaya@gmail.com>

	* include/dlvhex/ModuleSyntaxChecker.h: adding method verifySyntax that take care all of the process of module syntax check
	* src/dlvhex/ModuleSyntaxChecker.cpp: adding method verifySyntax that take care all of the process of module syntax check 
	* testsuite/TestHexParserModule.cpp: Adding testcases and supported example files 
	* examples/module1.hex: Likewise.
	* examples/module2.hex: Likewise.
	* examples/module3.hex: Likewise.
	* examples/module1-DiffArity.hex: Likewise.
	* examples/module1-NotExist.hex: Likewise.
	* examples/module2-DiffArity.hex: Likewise.
 	* examples/module2-TooFew.hex: Likewise.
 	* examples/module2-TooMany.hex: Likewise.
	* examples/module3-DiffArity.hex: Likewise.
	* examples/module3-NotExist.hex: Likewise.
	* examples/module2-SwapArity.hex: Likewise.
	* examples/module3-SwapArity.hex: Likewise.

2010-12-10  Tri Kurniawan Wijaya  <trikurniawanwijaya@gmail.com>

	* include/dlvhex/SyntaxChecker.h: deleted
	* src/dlvhex/SyntaxChecker.cpp: deleted
	* include/dlvhex/ModuleSyntaxChecker.h: update from SyntaxChecker.h, verifying output predicate module call using outputAtom
	* src/dlvhex/ModuleSyntaxChecker.cpp: Likewise.
	* src/dlvhex/ModuleHeaderTable.cpp: change outputpredicate in ModuleAtom into outputAtom
	* include/dlvhex/State.h: change SyntaxCheckState into ModuleSyntaxCheckState, and syntaxCheck into ModuleSyntaxCheck
	* src/dlvhex/State.cpp: Likewise.
	* include/dlvhex/HexGrammarPTToASTConverter.h: fixing: namepace only for predicate, change module output into atom
	* src/dlvhex/HexGrammarPTToASTConverter.cpp: Likewise.
	* include/dlvhex/HexGrammar.tcc: change ModOutput into atom
	* include/dlvhex/HexGrammar.h: Likewise.
	* src/dlvhex/Atoms.cpp: change the way module atom printed
	* src/dlvhex/ProgramCtx.cpp: Likewise.
	* testsuite/TestHexParserModule.cpp: change SyntaxChecker into ModuleSyntaxChecker

	* include/dlvhex/ProgramCtx.h: move mHT out of Registry, add SyntaxCheckState into State 
	* include/dlvhex/State.h: Likewise.
	* src/dlvhex/ProgramCtx.cpp: Likewise.
	* src/dlvhex/State.cpp: Likewise.

2010-12-09  Tri Kurniawan Wijaya  <trikurniawanwijaya@gmail.com>

	* include/dlvhex/SyntaxChecker.h (new addition): syntax checking mechanism for mlp 
	* src/dlvhex/SyntaxChecker.cpp (new addition): Likewise.
	* include/dlvhex/ModuleAtomTable.h: adding getSize() and getAllByAddress()
	* src/dlvhex/ModuleAtomTable.cpp: Likewise.
	* include/dlvhex/ProgramCtx.h: adding ModuleHeaderTable mHT in registry
	* src/dlvhex/ProgramCtx.cpp: Likewise.
	* include/dlvhex/ModuleHeaderTable.h: adding typedef, adding method getPredInputs and getModuleSet
	* src/dlvhex/ModuleHeaderTable.cpp: adding method getPredInputs and getModuleSet
	* src/dlvhex/HexGrammarPTToASTConverter.cpp: adding namespacing in createTerm_Helper
	* src/dlvhex/TestHexParserModule.cpp: adding SyntaxChecker

2010-12-08  Tri Kurniawan Wijaya  <trikurniawanwijaya@gmail.com>

	* src/dlvhex/ModuleHeaderTable.cpp: implementing data structures for module
	* include/dlvhex/ModuleHeaderTable.h: Likewise.
	* src/dlvhex/HexGrammarPTToASTConverter.cpp: storing module header, edb, and idb for each module
	* include/dlvhex/HexGrammarPTToASTConverter.h: Likewise.
	* testsuite/Makefile.am: adapting TestHexParserModule to ModuleHeaderTable

2010-12-03  Tri Kurniawan Wijaya  <trikurniawanwijaya@gmail.com>

	* include/dlvhex/ModuleSyntaxChecker.h: adding syntax checking for duplicating predicate input 
	* src/dlvhex/ModuleSyntaxChecker.cpp: Likewise.
	* testsuite/TestModuleSyntaxChecker.cpp: Likewise.
	* testsuite/Makefile.am: Likewise.

2010-11-30  Tri Kurniawan Wijaya  <trikurniawanwijaya@gmail.com>

	* include/dlvhex/ModuleSyntaxChecker.h: updating: retrieve predSet by sequenced
	* src/dlvhex/ModuleSyntaxChecker.cpp: Likewise.
	* src/dlvhex/HexGrammarPTToASTConverter.cpp: fixing bug in detecting module header
	* testsuite/TestHexParserModule.cpp: updating test case for the syntax checker

	* include/dlvhex/ModuleSyntaxChecker.h: class for syntactic checking of modular logic programs
	* src/dlvhex/ModuleSyntaxChecker.cpp: class implementation for syntactic checking of modular logic programs
	* include/dlvhex/HexGrammarPTToASTConverter.h: incorporate syntactic checking of modular logic programs
	* src/dlvhex/HexGrammarPTToASTConverter.cpp: Likewise.
	* testsuite/TestHexParserModule.cpp: update testing case for the syntactic checking of modular logic programs

2010-11-29  Tri Kurniawan Wijaya  <trikurniawanwijaya@gmail.com>
	
	* src/dlvhex/ModuleSyntaxChecker.cpp: handle the syntactic checking of modular logic programs
	* Makefile.am: including ModuleSyntaxChecker.cpp

	* src/dlvhex/HexGrammarPTToASTConverter.cpp: identifying the elements of module header
	* include/dlvhex/HexGrammar.h: adding tag to pred_decl and pred_list

2010-11-28  Tri Kurniawan Wijaya  <trikurniawanwijaya@gmail.com>

	* testsuite/TestHexParserModule.cpp: add a test case for the 'even' program which consists of 3 module 

2010-11-27  Tri Kurniawan Wijaya  <trikurniawanwijaya@gmail.com>
	
	* src/dlvhex/TestHexParserModule.cpp: add module header test
	* src/dlvhex/HexGrammarPTToASTConverter.cpp: add method if module header is found (doModuleHeader)
	* include/dlvhex/HexGrammarPTToASTConverter.h: add method if module header is found (doModuleHeader)

	* include/dlvhex/HexGrammar.tcc: allowing empty module inputs and module output with 0 arity
	* include/dlvhex/Atoms.hpp: fixing struct ModuleAtom
	* src/dlvhex/Atoms.cpp: fixing print output ModuleAtom
	* src/dlvhex/ProgramCtx.cpp: fixing print output ModuleAtom
	* src/dlvhex/HexGrammarPTToASTConverter.cpp: updating createModAtomFromModAtom
	* testsuite/TestHexParserModule.cpp: updating test cases for module output

	* testsuite/TestHexParserModule.cpp: testing whether the module atom is registered
	* src/dlvhex/HexGrammarPTToASTConverter.cpp: adding createModAtomFromModAtom
	* include/dlvhex/HexGrammarPTToASTConverter.h: Likewise.
	* include/dlvhex/ProgramCtx.h: registering module atoms
	* include/dlvhex/Atoms.hpp: add struct ModuleAtom
	* include/dlvhex/ModuleAtomTable.hpp: table for storing module atoms (copy paste from ExternalAtomTable with renaming)

2010-11-26  Tri Kurniawan Wijaya  <trikurniawanwijaya@gmail.com>

	* ID-Concept.txt: adding definition for module atom
	* include/dlvhex/ID.hpp: Likewise.
	* src/dlvhex/ID.hpp: Likewise.

	* include/dlvhex/HexGrammar.tcc: put Module atom in literal
	* testsuite/TestHexParserModule.cpp: test case for Module atom
	* Makefile.am: defining test: TestHexParserModule
	* Committed revision 2478.

	* testsuite/TestHexParserModule.cpp: adding test to parse module header

2010-11-22  Tri Kurniawan Wijaya  <trikurniawanwijaya@gmail.com>

	* include/dlvhex/HexGrammar.h: adding grammar for module atom
	* include/dlvhex/HexGrammar.tcc: Likewise.

2010-11-19  Thomas Krennwallner  <tkren@kr.tuwien.ac.at>

	* configure.ac: Set error-limit to 5 for clang.
	* testsuite/Makefile.am: Likewise.

2010-11-05  Thomas Krennwallner  <tkren@kr.tuwien.ac.at>

	* examples/Makefile.am (EXTRA_DIST): Add minimality and
	builtin_safety{1,2} test cases.

2010-10-30  Thomas Krennwallner  <tkren@kr.tuwien.ac.at>

	* NEWS: Update.

	* src/dlvhex/GuessCheckModelGenerator.cpp: Sanitize verbose output.
	* src/dlvhex/DLVProcess.cpp: Likewise.

	* src/dlvhex/GraphProcessor.cpp: Add minimality check for
	allLeavesResult before adding to resultModels (ticket #33).

	* examples/minimality.hex: New test for programs with headcycles (ticket #33).
	* examples/tests/dlvhextests.test: Likewise.
	* examples/tests/minimality.out: Likewise.
	* src/testsuite/dlvhex/TestPlugin.cpp: Likewise.

2010-10-21  Thomas Krennwallner  <tkren@kr.tuwien.ac.at>

	* examples/Makefile.am: Add builtin_safety2.hex for new DLV
	release 2010-10-14.
	* examples/builtin_safety1.hex: Likewise.
	* examples/builtin_safety2.hex: Likewise.
	* examples/tests/dlvhextests.test: Likewise.
	* examples/tests/builtin_safety1.out: Likewise.
	* examples/tests/builtin_safety2.out: Likewise.

2010-10-10  Thomas Krennwallner  <tkren@kr.tuwien.ac.at>

	Release version 1.7.2.

	* configure.ac: Bump version to 1.7.2.

	* NEWS: Describe changes to 1.7.2.

2010-08-16  Peter Schueller  <ps@kr.tuwien.ac.at>

	* src/dlvhex/BoostComponentFinder.cpp: Applied the nice part of the
	clang diff (the one that does not deal with a clang bug).
	* Modelbuilding-Concept.txt: Thoughts on online vs offline and
	projected vs non projected model building.

2010-08-12  Peter Schueller  <ps@kr.tuwien.ac.at>

	* src/testsuite/dlvhex/TestPlugin.cpp: Added testcases for newly
	discovered bugs (see also Trac issues #25 #25 #27).
	* examples/rec_agg_bug1.hex: Likewise.
	* examples/rec_agg_bug2.hex: Likewise.
	* examples/rec_agg_bug3.hex: Likewise.

2010-08-04  Peter Schueller  <ps@kr.tuwien.ac.at>

	* m4/boost.m4: Temporary fix for iostreams configure check for
	boost versions >=1.44.

2010-07-19  Thomas Krennwallner  <tkren@kr.tuwien.ac.at>

	* TODO: Update.

	* include/dlvhex/Makefile.am: Highlight which header file belongs
	to which library.

2010-07-17  Thomas Krennwallner  <tkren@kr.tuwien.ac.at>

	Release version 1.7.1.

	* configure.ac: Bump version to 1.7.1.

	* NEWS: Describe changes to 1.7.1.

	* MAINTAINER-README: Update.
	* README: Likewise.

2010-07-16  Peter Schueller  <ps@kr.tuwien.ac.at>

	* clang.diff: Added diff to make it build with clang (debug stream does
	not work, as boost::iostream currently does not work with clang, there
	are other strange issues)

2010-07-16  Thomas Krennwallner  <tkren@kr.tuwien.ac.at>

	* configure.ac: Add some checks for BitMagic (configure
	--with-bmagic=local forces local installation).

2010-07-15  Peter Schueller  <ps@kr.tuwien.ac.at>

	* bm3.7.0/*: Added BitMagic library sources to tree
	(http://bmagic.sourceforge.net/).

2010-07-15  Thomas Krennwallner  <tkren@kr.tuwien.ac.at>

	* include/dlvhex/Model.h: Initial draft.

2010-07-15  Peter Schueller  <ps@kr.tuwien.ac.at>

	* Table-Concept.txt: More comments.
	* Modelbuilding-Concept.txt: Started writing concept
	for model representation (and later model building).

2010-07-15  Thomas Krennwallner  <tkren@kr.tuwien.ac.at>

	* Table-Concept.txt: Add some comments.
	Orgmode.
	* ID-Concept.txt: Likewise.

2010-07-14  Peter Schueller  <ps@kr.tuwien.ac.at>

	* include/dlvhex/ASPSolverManager.h: Revised ASPSolver interface
	another time, allowing plugins to determine default dlvhex solver method.
	Added dlvdb ".typ" file support to dlvhex (now also usable for plugins).
	Removed DLVDBProcess, DLVProcess is a generic debugging-capable process.
	ASPSolverManager::SoftwareConfiguration is stored in ProgramCtx and
	determines dlvhex solver software usage and options.
	* include/dlvhex/ASPSolver.h: Likewise.
	* include/dlvhex/DLVProcess.h: Likewise.
	* include/dlvhex/ProgramCtx.h: Likewise.
	* include/dlvhex/Makefile.am: Likewise.
	* src/dlvhex/GuessCheckModelGenerator.cpp: Likewise.
	* src/dlvhex/OrdinaryModelGenerator.cpp: Likewise.
	* src/dlvhex/FixpointModelGenerator.cpp: Likewise.
	* src/dlvhex/dlvhex.cpp: Likewise.
	* src/dlvhex/ASPSolverManager.cpp: Likewise.
	* src/dlvhex/ProcessBuf.cpp: Likewise.
	* src/dlvhex/ASPSolver.cpp: Likewise.
	* src/dlvhex/State.cpp: Likewise.
	* src/dlvhex/DLVProcess.cpp: Likewise.
	* src/dlvhex/ProgramCtx.cpp: Likewise.
	* src/dlvhex/Makefile.am: Likewise.
	* src/testsuite/dlvhex/ASPsolverTest.cpp: Likewise.
	* src/testsuite/dlvhex/TestGraphProcessor.cpp: Likewise.
	* include/dlvhex/ASPSolver.tcc: Likewise (removed file).

2010-07-13  Thomas Krennwallner  <tkren@kr.tuwien.ac.at>

	* include/dlvhex/Term.h: Update types of the primitives.
	* include/dlvhex/Atom.h: Likewise.

	* testsuite/TestTypes.cpp: Fix testsuite.
	* testsuite/Makefile.am: Likewise.

	* src/dlvhex/Makefile.am: Remove Atom.cpp and Term.cpp.
	* src/dlvhex/Atom.cpp: Likewise.
	* src/dlvhex/Term.cpp: Likewise.

	* Makefile.am: Add TestTypes test in testsuite.
	* configure.ac: Likewise.
	* testsuite/TestTypes.cpp: Likewise.
	* testsuite/Makefile.am: Likewise.

	* include/dlvhex/Term.h: Add new primitive types for the new AST.
	* include/dlvhex/SymbolTable.h: Likewise.
	* include/dlvhex/AtomTable.h: Likewise.
	* include/dlvhex/Atom.h: Likewise.
	* include/dlvhex/Makefile.am: Likewise.

	* include/dlvhex/NamesTable.h: Remove.

2010-07-09  Thomas Krennwallner  <tkren@kr.tuwien.ac.at>

	* README: Update dependency description.
	* MAINTAINER-README: Likewise.

	* NEWS: Update list of user-visible changes.

2010-07-08  Peter Schueller  <ps@kr.tuwien.ac.at>

	* examples/tests/dlvhextests.test: Added testcases for recently
	solved bugs.
	* examples/equality.hex: Likewise.
	* examples/tests/equality.out: Likewise.
	* examples/builtin_safety.hex: Likewise.
	* examples/tests/builtin_safety.out: Likewise.
	* examples/Makefile.am: Likewise.

	* src/dlvhex/PrintVisitor.cpp: Fix #succ rewriting (ticket #12).
	* src/dlvhex/Atom.cpp: Likewise.

	* src/dlvhex/SafetyChecker.cpp: Fix +,* safety checking (ticket #11 #13).

	* src/dlvhex/HexGrammarPTToASTConverter.cpp: Fix == vs = as well
	as <> vs != builtin binary operator treatment (ticket #14).

2010-07-07  Peter Schueller  <ps@kr.tuwien.ac.at>

	* include/dlvhex/ASPSolver.h: Replaced ASPSolver classes by
	ASPSolverManager, which has an automatic mode (used by dlvhex) and
	manual possibilities to select the used solver software and options.
	This change yielded all the other fixes/changes below.
	* include/dlvhex/ASPSolver.tcc: Likewise.
	* src/dlvhex/ASPSolver.cpp: Likewise.

	* include/dlvhex/DLVProcess.h: Decoupled Process from Solver,
	now a process is created by ASPSolverManager and not by dlvhex itself,
	and more of the process' properties are configured by the Solver.
	* include/dlvhex/ProgramCtx.h: Likewise.
	* include/dlvhex/Process.h: Likewise.
	* src/dlvhex/DLVProcess.cpp: Likewise.
	* src/dlvhex/ProgramCtx.cpp: Likewise.

	* include/dlvhex/Literal.h: Literal, Atom, Rule, and Program now know
	whether they are Higher Order or not, Program knows whether it contains
	aggregates (this way the solver software can decide how each combination
	has to be treated).
	* include/dlvhex/Program.h: Likewise.
	* include/dlvhex/Rule.h: Likewise.
	* include/dlvhex/ExternalAtom.h: Likewise.
	* include/dlvhex/Atom.h: Likewise.
	* src/dlvhex/Atom.cpp: Likewise.
	* src/dlvhex/Rule.cpp: Likewise.
	* src/dlvhex/Program.cpp: Likewise.
	* src/dlvhex/AggregateAtom.cpp: Likewise.
	* src/dlvhex/Literal.cpp: Likewise.

	* include/dlvhex/Atom.h: BuiltinPredicate: new unary constructor
	(#int was previously stored as Atom with special magic).
	New possibility to prefer infix vs prefix printing.
	* src/dlvhex/HexGrammarPTToASTConverter.cpp: Likewise.
	* src/dlvhex/PrintVisitor.cpp: Likewise.
	* src/dlvhex/SafetyChecker.cpp: Likewise.

	* include/dlvhex/DLVresultParserDriver.h: Defaulting to FirstOrder
	parse mode, removed autodetect, removed coupling with dlvhex::Globals.
	* src/dlvhex/DLVresultParserDriver.cpp: Likewise.

	* src/dlvhex/DLVresultParserDriver.cpp: Allowing to parse weak answer
	sets (returning just as normal answer sets, ignoring the weak information).

	* examples/tertop.hex: Made testcase higher order to ensure
	functionality of ternary operators together with higher order.
	* examples/tests/dlvhextests.test: Removed --firstorder options.
	* src/dlvhex/dlvhex.cpp: Phasing out --firstorder option.
	Better (less adhoc) handling of solver software selection.
	* src/dlvhex/GuessCheckModelGenerator.cpp: Using new ASPSolverManager.
	* src/dlvhex/OrdinaryModelGenerator.cpp: Likewise.
	* src/dlvhex/FixpointModelGenerator.cpp: Likewise.
	* src/testsuite/dlvhex/ASPsolverTest.cpp: Likewise,
	and added dlvdb testcase.

	* include/dlvhex/SpiritDebugging.h: Added @todo.
	* src/dlvhex/ProcessBuf.cpp: Likewise.

2010-07-03  Thomas Krennwallner  <tkren@kr.tuwien.ac.at>

	* include/dlvhex/globals.h: Remove dependency on config.h.

	* include/dlvhex/ASPSolver.h: Remove dependency on config.h.
	(BaseASPSolver::doSolve): Add template method.
	* include/dlvhex/ASPSolver.tcc: Likewise.
	* src/dlvhex/ASPSolver.cpp: Likewise.

	* src/dlvhex/Makefile.am (libaspsolver_la_LDFLAGS): Bump
	version-info to 2:0:0.
	(libdlvhexbase_la_LDFLAGS): Bump version-info to 6:0:0.

2010-07-01  Thomas Krennwallner  <tkren@kr.tuwien.ac.at>

	* src/dlvhex/Makefile.am: Atom ABI change: bumping so-versions:
	(libdlvhexbase_la_LDFLAGS): Bump version-info to 6:0:1.
	(libaspsolver_la_LDFLAGS):  Bump version-info to 1:1:0.

	* src/dlvhex/Benchmarking.cpp: Add emacs local variables.

	* configure.ac: Added check for boost::date_time library.
	(CXXFLAGS): Turn on -W -Wall.

2010-07-01  Peter Schueller  <ps@kr.tuwien.ac.at>

	* include/dlvhex/Atom.h: Added constructors for increasing parse
	efficiency (minimizing copying of Term objects).
	* src/dlvhex/Atom.cpp: Likewise.

	* src/dlvhex/DLVresultParserDriver.cpp: Rewrote DLVresultParserDriver
	using Spirit V2 (for performance reasons).

	* src/dlvhex/Term.cpp: Improving Term copy constructor efficiency,
	added possibility for benchmarking (counting Term constructor invocations).

	* include/dlvhex/ASPSolver.tcc: Using new benchmarking.
	* src/dlvhex/Component.cpp: Likewise.
	* src/dlvhex/GuessCheckModelGenerator.cpp: Likewise.
	* src/dlvhex/OrdinaryModelGenerator.cpp: Likewise.
	* src/dlvhex/FixpointModelGenerator.cpp: Likewise.
	* src/dlvhex/ASPSolver.cpp: Likewise.
	* src/dlvhex/State.cpp: Likewise.

	* include/dlvhex/Benchmarking.h: Replaced benchmarking by new
	more versatile benchmarking system (usable by plugins, even if
	dlvhex is not built with --enable-debug).
	* include/dlvhex/globals.h: Likewise.
	* include/dlvhex/Makefile.am: Likewise.
	* src/dlvhex/Benchmarking.cpp: Likewise.
	* src/dlvhex/dlvhex.cpp: Likewise.
	* src/dlvhex/Makefile.am: Likewise.

2010-06-28  Thomas Krennwallner  <tkren@kr.tuwien.ac.at>

	* Makefile.am (AUTOMAKE_OPTIONS): Force automake >= 1.11.

2010-06-27  Thomas Krennwallner  <tkren@kr.tuwien.ac.at>

	* benchmarks/reviewers6-pureasp.dlv: Add benchmarks for 6, 7, and 8 submissions.
	* benchmarks/reviewers7-pureasp.dlv: Likewise.
	* benchmarks/reviewers8-pureasp.dlv: Likewise.
	* benchmarks/reviewers-pureasp.dlv: Likewise.

	* configure.ac: Sanitize AUTOMAKE_OPTIONS.
	* Makefile.am: Likewise.

2010-06-25  Thomas Krennwallner  <tkren@kr.tuwien.ac.at>

	* configure.ac: Bump version to 2.0.0.
	Add compiler settings info.

2010-06-23  Thomas Krennwallner  <tkren@kr.tuwien.ac.at>

	* README: Update.
	* MAINTAINER-README: Likewise.

	* Makefile.am (uninstall-local): Fix make uninstall when no-one
	called make install-html.

2010-06-22  Thomas Krennwallner  <tkren@kr.tuwien.ac.at>

	Release version 1.7.0.

	* Makefile.am: Add support for make html and make install-html.

2010-06-21  Peter Schueller  <ps@kr.tuwien.ac.at>

	* testsuite/dlvhex/Makefile.am: Ensuring that testsuite uses
	the libraries that were built in the builddir.

2010-06-19  Thomas Krennwallner  <tkren@kr.tuwien.ac.at>

	* src/dlvhex/dlvhex.cpp: Add --version information.

	* src/dlvhex/PluginContainer.cpp (PluginContainer::importPlugins):
	Do not load duplicate plugins.

	* src/dlvhex/Makefile.am (dlvhex_LDFLAGS): Remove -static.

	* include/dlvhex/ASPSolver.tcc: Use @todo instead of TODO.

2010-06-18  Thomas Krennwallner  <tkren@kr.tuwien.ac.at>

	Update copyright information.

	* doxygen.cfg: Update doxygen configuration via doxygen -u.

	* src/dlvhex/PluginContainer.cpp (PluginContainer::findplugins):
	Prevent loading of libdlvhexbase, this caused nasty duplicate
	global variables.

	* src/dlvhex/HexGrammarPTToASTConverter.cpp: Use singleton
	instance methods.
	* src/dlvhex/dlvhex.cpp: Likewise.

	* dlvhex.pc.in: Install libdlvhexbase and libaspsolver in $libdir.
	* src/dlvhex/Makefile.am: Likewise.

	* configure.ac: Better configuration output.

	* NEWS: Update.

	* include/dlvhex/Term.h: Make Term::names and Term::namespaces
	private.
	(Term::getNameSpaces,Term::getNames,Term::getAuxiliaryNames):
	Singleton instance methods for Term::namespaces, Term::names,
	Term::auxnames.
	* src/dlvhex/Term.cpp: Likewise.

2010-06-18  Peter Schueller  <ps@kr.tuwien.ac.at>

	* include/dlvhex/PluginInterface.h: New parameter for
	PluginAtom which allows to declare external atoms as nonmonotonic.
	* include/dlvhex/DependencyGraph.cpp: Selecting guess and check model
	generator for SCCs which contain nonmonotonic atoms (was: fixed point
	model generator, which led to wrong answer sets).
	* src/dlvhex/DependencyGraph.h: Likewise.

	* src/testsuite/dlvhex/TestPlugin.cpp: New nonmonotonic external atom
	for verifying the above bugfix.
	* examples/Makefile.am: Likewise.
	* examples/tests/dlvhextests.test: Likewise.
	* examples/nonmon_guess.hex: Likewise.
	* examples/nonmon_inc.hex: Likewise.
	* examples/nonmon_noloop.hex: Likewise.
	* examples/tests/nonmon_guess.out: Likewise.
	* examples/tests/nonmon_inc.out: Likewise.
	* examples/tests/nonmon_noloop.out: Likewise.

2010-06-15  Thomas Krennwallner  <tkren@kr.tuwien.ac.at>

	* configure.ac (BOOST_REQUIRE): Require boost >= 1.41.

2010-06-14  Thomas Krennwallner  <tkren@kr.tuwien.ac.at>

	* NEWS: Update.

	* configure.ac:: Require autoconf >= 2.61.

	* m4/boost.m4: Updated to newest version of boost.m4 from
	http://github.com/tsuna/boost.m4.

2010-06-08  Thomas Krennwallner  <tkren@kr.tuwien.ac.at>

	* include/dlvhex/ProgramCtx.h: Fix const-pointer return type warnings.
	* src/dlvhex/ProgramCtx.cpp: Likewise.

	* bootstrap.sh: Add sanity checks for the autotool commands.

	* AUTHORS: Add Peter to the list of authors.

2010-06-07  Matthias Steindl  <steindlmatthias@gmx.at>

	* AUTHORS: Add Peter & me to the list of authors.

2010-05-14  Peter Schueller  <ps@kr.tuwien.ac.at>

	* include/dlvhex/ASPSolver.h: Added ASPStringSolver, an ASPSolver which does
	not take a parsed EDB/IDB but a string as input.
	* src/dlvhex/ASPSolver.cpp: Likewise.
	* src/testsuite/dlvhex/ASPsolverTest.cpp: Testcase for above.

2010-04-23  Thomas Krennwallner  <tkren@kr.tuwien.ac.at>

	* src/testsuite/dlvhex/Makefile.am (AUTOMAKE_OPTIONS): Remove.
	* src/dlvhex/Makefile.am: Likewise.
	* src/Makefile.am: Likewise.
	* include/testsuite/dlvhex/Makefile.am: Likewise.
	* include/testsuite/Makefile.am: Likewise.
	* include/dlvhex/Makefile.am: Likewise.
	* include/Makefile.am: Likewise.

2010-04-22  Thomas Krennwallner  <tkren@kr.tuwien.ac.at>

	* src/dlvhex/State.cpp (OutputState::output): Fix OutputBuilder state.

	Closes ticket #1.

2010-04-15  Peter Schueller  <ps@kr.tuwien.ac.at>

	* src/dlvhex/dlvhex.cpp: Added option --nocache and global option
	UseExtAtomCache connected to it.
	* src/dlvhex/EvaluateExtatom.cpp: Calling retrieveCached(...) instead
	of retrieve(...) if that global option is 1 (it is by default).
	* include/dlvhex/PluginInterface.h: Query: added operator< and made
	the interpretation a copy instead of a reference (required for cache).
	Added retrieveCached() function and query cache.
	* src/dlvhex/PluginInterface.cpp: Implemented retrieveCached(...).
	* include/dlvhex/BaseVisitor.h: Allowing to visit const objects.
	* include/dlvhex/PrintVisitor.h: Likewise.
	* include/dlvhex/Literal.h: Likewise.
	* include/dlvhex/AtomSet.h: Likewise.
	* include/dlvhex/Atom.h: Likewise.
	* include/dlvhex/ExternalAtom.h: Likewise.
	* include/dlvhex/AggregateAtom.h: Likewise.
	* include/dlvhex/Program.h: Likewise.
	* include/dlvhex/Rule.h: Likewise.
	* include/dlvhex/Repository.h: Likewise.
	* src/dlvhex/PrintVisitor.cpp: Likewise.
	* src/dlvhex/Atom.cpp: Likewise.
	* src/dlvhex/ExternalAtom.cpp: Likewise.
	* src/dlvhex/Rule.cpp: Likewise.
	* src/dlvhex/Program.cpp: Likewise.
	* src/dlvhex/AggregateAtom.cpp: Likewise.
	* src/dlvhex/Literal.cpp: Likewise.
	* src/dlvhex/AtomSet.cpp: Likewise.

2010-03-15  Peter Schueller  <ps@kr.tuwien.ac.at>

	* include/dlvhex/HexGrammar.tcc: Parser fix for NAF.
	* examples/Makefile.am: Added testcase for NAF parsing.
	* examples/naftest.hex: Likewise.
	* examples/tests/naftest.out: Likewise.
	* examples/tests/dlvhextests.test: Likewise.

2010-03-10  Thomas Krennwallner  <tkren@kr.tuwien.ac.at>

	* src/dlvhex/DLVresultParserDriver.cpp (appendFactFromPropFact):
	Remove NoPredicate assertion.

2010-02-16  Peter Schueller  <ps@kr.tuwien.ac.at>

	* include/dlvhex/HexGrammar.tcc: Parser fix for operator <>.
	* examples/operators.hex: Testcase for operators <> and !=.
	* examples/Makefile.am: Likewise.
	* examples/tests/operators.out: Likewise.
	* examples/tests/dlvhextests.test: Likewise.

2010-01-11  Peter Schueller  <ps@kr.tuwien.ac.at>

	* m4/boost.m4: Fix for boost header version check (updated to
	newest version of boost.m4 from http://github.com/tsuna/boost.m4).

2010-01-06  Peter Schueller  <ps@kr.tuwien.ac.at>

	* include/dlvhex/Makefile.am: Installing one more header.
	* dlvhex/trunk/dlvhex.pc.in: Added bindir to packageconfig file.

2009-12-18  Peter Schueller  <ps@kr.tuwien.ac.at>

	* include/dlvhex/Makefile.am: Installing more headers.
	* src/dlvhex/Component.cpp: Fixing/improving verbose output.
	* src/dlvhex/DLVProcess.cpp: Likewise.

2009-10-28  Peter Schueller  <ps@kr.tuwien.ac.at>

	* include/dlvhex/HexGrammar.h: Fixing bug with empty input.
	* src/dlvhex/HexGrammarPTToASTConverter.cpp: Likewise.
	* examples/empty.hex: Likewise.
	* examples/tests/empty.out: Likewise.
	* examples/tests/dlvhextests.test: Likewise.

2009-09-23  Thomas Krennwallner  <tkren@kr.tuwien.ac.at>

	* m4/boost.m4: Fix for autoconf 2.64 (see also
	http://lists.gnu.org/archive/html/bug-autoconf/2009-08/msg00054.html).

2009-09-02  Peter Schueller  <ps@kr.tuwien.ac.at>

	* src/dlvhex/Component.cpp: Clearing result bevore reevaluating
	component. This increases performance.

2009-09-01  Peter Schueller  <ps@kr.tuwien.ac.at>

	* src/dlvhex/GraphProcessor.cpp: Added/improved debug output.
	* src/dlvhex/dlvhex.cpp: Likewise.
	* include/dlvhex/Atom.h: Added TODOs.

2009-08-28  Peter Schueller  <ps@kr.tuwien.ac.at>

	* examples/weak2.hex: Changing testcase s.t. ordering of
	answer sets with same weight no longer poses a problem.
	* examples/tests/weak2.out: Likewise.

2009-08-27  Peter Schueller  <ps@kr.tuwien.ac.at>

	* include/dlvhex/HexGrammar.tcc: Adding TODO.

	* examples/percentparser.hex: Adding testcase for % parsing.
	* examples/tests/percentparser.out: Likewise.
	* examples/tests/dlvhextests.test: Likewise.
	* examples/Makefile.am: Likewise.

	* examples/tests/weak2.out: Fixing ordering of answer sets.

2009-08-24  Peter Schueller  <ps@kr.tuwien.ac.at>

	* configure.ac: Requiring boost >= 1.37, as it contains the
	important fix https://svn.boost.org/trac/boost/changeset/49234
	to the position_iterator.

	* src/dlvhex/PluginContainer.cpp: Added output for plugin
	searching and loading in verbosity level 4.
	* include/dlvhex/globals.h: Likewise.
	* src/dlvhex/globals.cpp: Likewise.

2009-08-20  Peter Schueller  <ps@kr.tuwien.ac.at>

	In boost 1.36, the previously (mistakenly) bidirectional
	boost::spirit::position_iterator was changed into a forward
	iterator. This no longer allows to use boost::regex parsers.
	The multi_pass iterator adapter does not work well together
	with the position_iterator, so we can no longer use regex_p.
	* include/dlvhex/HexGrammar.h: Replacing regex_p by direct
	spirit parser constructions, including postprocessing (trim).
	* include/dlvhex/HexGrammar.tcc: Likewise.
	* src/dlvhex/HexGrammarPTToASTConverter.cpp: Likewise.
	* src/dlvhex/DLVresultParserDriver.cpp: Likewise.
	* configure.ac: No longer requiring/handling boost::regex.
	* src/dlvhex/Makefile.am: Likewise.
	* src/testsuite/dlvhex/Makefile.am: Likewise.

2009-07-27  Thomas Krennwallner  <tkren@kr.tuwien.ac.at>

	* configure.ac: Fix AC_CONFIG_SUBDIRS bug, see also
	<https://gnunet.org/mantis/view.php?id=1340>.

	* m4/boost.m4: Applied a patch by Benoit Sigoure
	<tsuna@lrde.epita.fr> (boost.m4 maintainer) for the 'xgcc' bug.

2009-07-13  Peter Schueller  <ps@kr.tuwien.ac.at>

	* src/dlvhex/DLVresultParserDriver.cpp: Dumping dlv(db) result
	output in debugging verbosity level 4.
	* src/dlvhex/globals.cpp: Likewise.
	* include/dlvhex/globals.h: Likewise.

2009-07-09  Peter Schueller  <ps@kr.tuwien.ac.at>

	* include/dlvhex/HexParserDriver.h: Rewriting the parser using
	boost::spirit. Added functionality: ternary operators (prefix
	and infix notation), binary operators (prefix notation), and
	#succ. Fixes: #int handling (previously allowed in rule heads),
	Changed functionality: #namespace syntax (trailing dot).
	* include/dlvhex/DLVresultParserDriver.h: Likewise.
	* include/dlvhex/ParserDriver.h: Likewise.
	* include/dlvhex/ExternalAtom.h: Likewise.
	* include/dlvhex/AggregateAtom.h: Likewise.
	* src/dlvhex/HexParserDriver.cpp: Likewise.
	* src/dlvhex/DLVresultParserDriver.cpp: Likewise.
	* src/dlvhex/ParserDriver.cpp: Likewise.
	* src/dlvhex/PrintVisitor.cpp: Likewise.
	* examples/maxint.hex: Likewise.
	* examples/tertop.hex: Likewise.
	* examples/namespace1.hex: Likewise.
	* examples/namespace2.hex: Likewise.
	* examples/tests/maxint.out: Likewise.
	* examples/tests/tertop.out: Likewise.
	* examples/tests/dlvhextests.test: Likewise.
	* include/dlvhex/Makefile.am: Likewise.
	* src/dlvhex/Makefile.am: Likewise.
	* src/testsuite/dlvhex/Makefile.am: Likewise.
	* examples/Makefile.am: Likewise.
	* configure.ac: Likewise.

	* include/dlvhex/HexGrammar.h: Likewise (new file).
	* include/dlvhex/SpiritFilePositionNode.h: Likewise (new file).
	* include/dlvhex/HexGrammarPTToASTConverter.h: Likewise (new file).
	* include/dlvhex/HexGrammar.tcc: Likewise (new file).
	* include/dlvhex/SpiritDebugging.h: Likewise (new file).
	* src/dlvhex/HexGrammarPTToASTConverter.cpp: Likewise (new file).

	* include/dlvhex/HexFlexLexer.h: Likewise (removed file).
	* include/dlvhex/DLVresultFlexLexer.h: Likewise (removed file).
	* src/dlvhex/DLVresultScanner.lpp: Likewise (removed file).
	* src/dlvhex/HexParser.ypp: Likewise (removed file).
	* src/dlvhex/HexScanner.lpp: Likewise (removed file).
	* src/dlvhex/DLVresultParser.ypp: Likewise (removed file).

2009-07-04  Peter Schueller  <ps@kr.tuwien.ac.at>

	* include/dlvhex/ASPSolver.tcc: Pass #maxint line to DLV.

	* include/dlvhex/Atom.h: Fix noninitialized bools in protected
	constructor, which is used by BuiltinPredicate constructor.
	Add support for ternary builtin predicates (#succ).
	* src/dlvhex/Atom.cpp: Likewise.

	* src/dlvhex/ExternalAtom.cpp (ExternalAtom::operator<): Fix
	comparison bug where external atoms have variables in both input-
	and output lists.

	* src/dlvhex/GraphBuilder.cpp: Add assertion for checking the
	iterators after calling std::equal_range.

	* src/testsuite/dlvhex/run-dlvhex-tests.sh: Remove deprecated Sets
	library.

2009-07-02  Peter Schueller  <ps@kr.tuwien.ac.at>

	* examples/maxint.hex: Verify correct handling of #maxint builtin.
	* examples/tests/maxint.out: Likewise.

	* examples/tertop.hex: Verify correct handling of ternary
	arithmetic predicates.
	* examples/tests/tertop.out: Likewise.

2009-06-17  Thomas Krennwallner  <tkren@kr.tuwien.ac.at>

	* m4/boost.m4: Update boost.m4 from http://repo.or.cz/w/boost.m4.git.
	(_BOOST_FIND_COMPILER_TAG): Add "-x$boost_cv_lib_tag" to
	$boost_cv_lib_tag, it seems that boost 1.39 uses "xgcc40" instead
	of "gcc40" in the library names.

2009-06-17  Peter Schueller  <ps@kr.tuwien.ac.at>

	* include/dlvhex/ParserDriver.h: Forward declaration for generated include
	file (allows to install ParserDriver.h without installing location.hh).
	* src/dlvhex/ParserDriver.cpp: Including location.hh only in this file.

2009-06-16  Thomas Krennwallner  <tkren@kr.tuwien.ac.at>

	* src/testsuite/dlvhex/ASPsolverTest.cpp: Add test for nested ASP solver.

	* src/dlvhex/Makefile.am (libaspsolver_la_SOURCES): Add ASPSolver.cpp.

	* include/dlvhex/ASPSolver.h (ASPSolverComposite): New composite solver.
	(ASPFileSolver): New file solver.
	* include/dlvhex/ASPSolver.tcc: Likewise.
	* src/dlvhex/ASPSolver.cpp: Likewise.

2009-06-12  Thomas Krennwallner  <tkren@kr.tuwien.ac.at>

	* include/dlvhex/Process.h (Process::spawn): Add spawn method with list of options.
	* include/dlvhex/DLVProcess.h (DLVProcess::spawn): Likewise.
	* src/dlvhex/DLVProcess.cpp (DLVProcess::spawn): Likewise

	* include/dlvhex/ASPSolver.h (BaseASPSolver::solve): Add solve method with list of options.
	(ASPSolver<Builder,Parser>::solve): Likewise.
	* include/dlvhex/ASPSolver.tcc (ASPSolver<Builder,Parser>::solve): Likewise.

	* src/testsuite/dlvhex/ASPsolverTest.cpp: Add test for ASP solver with list of options.

2009-05-05  Alessandra Martello  <a.martello@mat.unical.it>

	* src/dlvhex/State.cpp: Bag fixed. Bound the OutputBuilder created
	within a PluginInterface to the ProgramContext.

2009-04-07  Peter Schueller  <ps@kr.tuwien.ac.at>

	* src/dlvhex/HexParser.ypp: Zero arity: parsing "&ext", "&ext[]", "&ext[]()" and "&ext()".
	* src/testsuite/dlvhex/TestPlugin.cpp: Added two test atoms for zero arity testing.
	* examples/extatom9.hex: Testcase for zero arity predicate parsing and evaluation.
	* examples/tests/extatom9.out: Likewise.
	* examples/tests/dlvhextests.test: Likewise.

2009-04-07  Thomas Krennwallner  <tkren@kr.tuwien.ac.at>

	* src/dlvhex/PluginInterface.cpp (checkInputArity): Fix a segfault
	in case of empty inputType.

2009-04-06  Peter Schueller  <ps@kr.tuwien.ac.at>

	* src/testsuite/dlvhex/Makefile.am: Linking in libcurl for
	testing.

	* src/dlvhex/Makefile.am: Linking tested modules into
	libdlvhexbase instead of the dlvhex binary.

2009-03-30  Thomas Krennwallner  <tkren@kr.tuwien.ac.at>

	* src/dlvhex/GraphBuilder.cpp: Mark fresh auxiliary head AtomNodes as auxiliary.

	* include/dlvhex/AtomNode.h (AtomNode): Add setAux and isAux.
	* src/dlvhex/AtomNode.cpp: Likewise.

2009-01-28  Thomas Krennwallner  <tkren@kr.tuwien.ac.at>

	* src/dlvhex/DependencyGraph.cpp: Document code.
	* src/dlvhex/GuessCheckModelGenerator.cpp: Likewise.

2009-01-07  Thomas Krennwallner  <tkren@kr.tuwien.ac.at>

	* src/testsuite/dlvhex/TestPlugin.cpp (TestCAtom): Add &testC
	external atom.

	* examples/extatom8.hex: New unstratified testcase.

2008-12-12  Thomas Krennwallner  <tkren@kr.tuwien.ac.at>

	* TODO: Update.

2008-12-08  Thomas Krennwallner  <tkren@kr.tuwien.ac.at>

	* TODO: Update.

	* MAINTAINER-README: Add pkg-config to the list of dependencies.

	* include/dlvhex/DLVresultParserDriver.h: Move error message
	handling from the parser to the scanner.
	* src/dlvhex/DLVresultParser.ypp: Likewise.
	* src/dlvhex/DLVresultParserDriver.cpp: Likewise.
	* src/dlvhex/DLVresultScanner.lpp: Likewise.

	* include/dlvhex/ASPSolver.tcc: Provide better debug output in
	case of solver errors.
	* src/dlvhex/ProcessBuf.cpp: Likewise.

2008-12-02  Thomas Krennwallner  <tkren@kr.tuwien.ac.at>

	* src/dlvhex/ProcessBuf.cpp: g++ 4.3 introduced some backwards
	incompatibility <http://gcc.gnu.org/gcc-4.3/porting_to.html> for
	C-functions: #include cstring and cstdlib.
	* src/dlvhex/dlvhex.cpp: Likewise.

2008-11-13  Thomas Krennwallner  <tkren@kr.tuwien.ac.at>

	* src/dlvhex/GuessCheckModelGenerator.cpp: Do not create guessing
	rules for already evaluated weakly connected external atoms inside
	of strongly connected components.

2008-08-08  Thomas Krennwallner  <tkren@kr.tuwien.ac.at>

	* include/dlvhex/Process.h (Process::path,Process::commandline): New methods.
	* include/dlvhex/DLVProcess.h: Likewise.
	* src/dlvhex/DLVProcess.cpp: Likewise.

	* include/dlvhex/ASPSolver.tcc: Add the solver path to the error messages.

	* src/dlvhex/dlvhex.cpp: Issue an error if user specified
	--solver=dlvdb without compiled dlvdb support.

2008-07-10  Thomas Krennwallner  <tkren@kr.tuwien.ac.at>

	* src/dlvhex/GraphProcessor.cpp (GraphProcessor::run): Optimize
	the dependency graph evaluation algorithm to speed up the
	processing of independent components.

	* include/dlvhex/AtomSet.h (multiplySets): Remove.
	* src/dlvhex/AtomSet.cpp: Likewise.

2008-07-08  Thomas Krennwallner  <tkren@kr.tuwien.ac.at>

	* include/dlvhex/DepGraphBuilder.h: Remove new dependency graph.
	* include/dlvhex/HexDepGraph.h: Likewise.
	* include/dlvhex/HexDepGraphBuilder.h: Likewise.
	* include/testsuite/dlvhex/DepGraphTest.h: Likewise.
	* src/testsuite/dlvhex/DepGraphTest.cpp: Likewise.
	* src/testsuite/dlvhex/Makefile.am: Likewise.

2008-07-07  Thomas Krennwallner  <tkren@kr.tuwien.ac.at>

	* src/dlvhex/SafetyChecker.cpp (StrongSafetyChecker): Fix checking
	of ground expansion-safe external atoms.

2008-06-29  Thomas Krennwallner  <tkren@kr.tuwien.ac.at>

	* src/testsuite/dlvhex/Makefile.am (dlvhexTS_SOURCES): Add DepGraphTest.cpp.

	* include/dlvhex/DepGraphBuilder.h: New file.
	* include/dlvhex/HexDepGraph.h: Likewise.
	* include/dlvhex/HexDepGraphBuilder.h: Likewise.
	* include/testsuite/dlvhex/DepGraphTest.h: Likewise.
	* src/testsuite/dlvhex/DepGraphTest.cpp: Likewise.

2008-05-30  Thomas Krennwallner  <tkren@kr.tuwien.ac.at>

	* TODO: Update.

	* configure.ac: Always set -W -Wall.

	* src/dlvhex/GuessCheckModelGenerator.cpp: Add more debug output.

2008-05-14  Thomas Krennwallner  <tkren@kr.tuwien.ac.at>

	* NEWS: Update.
	* README: Likewise.
	* TODO: Likewise.

2008-05-07  Thomas Krennwallner  <tkren@kr.tuwien.ac.at>

	* src/dlvhex/TextOutputBuilder.cpp: Move lonely std::endl to the output builder.
	* src/dlvhex/dlvhex.cpp: Likewise.

	* include/dlvhex/globals.h: Fix DLVHEX_DEBUG preprocessor macros.

	* include/dlvhex/ASPSolver.tcc: Unify DLVHEX_DEBUG output.
	* src/dlvhex/Component.cpp: Likewise.
	* src/dlvhex/FixpointModelGenerator.cpp: Likewise.
	* src/dlvhex/GuessCheckModelGenerator.cpp: Likewise.
	* src/dlvhex/OrdinaryModelGenerator.cpp: Likewise.
	* src/dlvhex/State.cpp: Likewise.

2008-05-06  Thomas Krennwallner  <tkren@kr.tuwien.ac.at>

	* src/dlvhex/GuessCheckModelGenerator.cpp: Do not add negative
	literals in the translated guess-n-check rules for external atoms
	extensions.

2008-05-03  Thomas Krennwallner  <tkren@kr.tuwien.ac.at>

	* configure.ac: Check for boost's iostreams library.

	* src/dlvhex/GraphProcessor.cpp (GraphProcessor::run): Bugfix --
	use std::set instead of std::vector for allLeavesResult.
	Sanitize code.

	* src/dlvhex/AtomSet.cpp (AtomSet::operator<): Sanitize code.

	* include/dlvhex/DLVProcess.h: Add support for dumping the
	intermediate programs sent to the ASP solver.
	* src/dlvhex/DLVProcess.cpp: Likewise.

2008-04-24  Thomas Krennwallner  <tkren@kr.tuwien.ac.at>

	* src/dlvhex/DLVresultParser.ypp: Allow multiline error messages
	from dlv(db).

2008-04-23  Alessandra Martello  <a.martello@mat.unical.it>

	* include/dlvhex/Makefile.am: Install Process.h, ProcessBuf.h,
	ProgramCtx.h, and DLVProcess.h.

	* src/dlvhex/DLVProcess.cpp: Use -ORdr- in dlvdb invocation.

2008-04-23  Thomas Krennwallner  <tkren@kr.tuwien.ac.at>

	* include/dlvhex/State.h (State::setupProgramCtx): New method.
	(SetupProgramCtxState): New state class.
	* src/dlvhex/State.cpp: Likewise.

	* include/dlvhex/ProgramCtx.h (ProgramCtx::setupProgramCtx): New state action.
	* src/dlvhex/ProgramCtx.cpp: Likewise.

	* include/dlvhex/PluginInterface.h (PluginInterface::setupProgramCtx):
	New method for the plugins as a last change to setup the
	ProgramCtx right before we start evaluating it.

	* src/dlvhex/DLVProcess.cpp (DLVDBProcess::spawn): Check if
	configure found dlvdb.

	* src/testsuite/dlvhex/ASPsolverTest.cpp: ASPSolver now never
	includes the EDB in the result.

	* src/dlvhex/dlvhex.cpp: Add support for DLVDBProcess.
	Add support for setting up the ProgramCtx in the plugins.

	* src/dlvhex/ProgramCtx.cpp: Use DLVProcess by default.

	* src/dlvhex/GuessCheckModelGenerator.cpp: Fix a bug in checking
	the compatible sets.

	* src/dlvhex/AtomSet.cpp (AtomSet::difference): Fix set difference.

	* include/dlvhex/Registry.h (Registry::storeAtom): Remove method.
	* src/dlvhex/DLVresultParser.ypp: Likewise.
	* src/dlvhex/GraphBuilder.cpp: Likewise.
	* src/dlvhex/HexParser.ypp: Likewise.
	* src/dlvhex/Registry.cpp: Likewise.
	* src/dlvhex/Rule.cpp: Likewise.
	* src/testsuite/dlvhex/TestGraphProcessor.cpp: Likewise.

	* include/dlvhex/Makefile.am: Remove AtomFactory.
	* src/dlvhex/Makefile.am: Likewise.

	* include/dlvhex/DependencyGraph.h: Use ProgramCtx.
	* include/dlvhex/GraphProcessor.h: Likewise.
	* include/dlvhex/ModelGenerator.h: Likewise.
	* src/dlvhex/DependencyGraph.cpp: Likewise.
	* src/dlvhex/FixpointModelGenerator.cpp: Likewise.
	* src/dlvhex/GraphProcessor.cpp: Likewise.
	* src/dlvhex/OrdinaryModelGenerator.cpp: Likewise.
	* src/dlvhex/State.cpp: Likewise.

	* include/dlvhex/DLVProcess.h (DLVDBProcess): New class for dlvdb.
	* src/dlvhex/DLVProcess.cpp: Likewise.

	* include/dlvhex/Component.h: Declare PluginContainer.
	* src/dlvhex/Component.cpp: Likewise.

	* include/dlvhex/AtomFactory.h: Remove.
	* src/dlvhex/AtomFactory.cpp: Likewise.

	* include/dlvhex/AtomSet.h (AtomSet::AtomCompare::operator()): Add const qualifier.

2008-04-21  Thomas Krennwallner  <tkren@kr.tuwien.ac.at>

	* src/dlvhex/AtomFactory.cpp (AtomFactory::insert): Do not create
	unique AtomPtr.

	* src/dlvhex/dlvhex.cpp: Use ProgramCtx and its state machinery.

	* src/dlvhex/Component.cpp: Code cleanups.
	* src/dlvhex/DependencyGraph.cpp: Likewise.
	* src/dlvhex/SafetyChecker.cpp: Likewise.
	* src/dlvhex/State.cpp: Likewise.

	* src/dlvhex/Makefile.am (dlvhex_SOURCES): Add ProgramCtx.cpp and
	State.cpp.

	* include/dlvhex/Makefile.am (noinst_HEADERS): Add ProgramCtx.h
	and State.h.

	* include/dlvhex/ProgramCtx.h: New file.
	* include/dlvhex/State.h: Likewise.
	* src/dlvhex/ProgramCtx.cpp: Likewise.
	* src/dlvhex/State.cpp: Likewise.

	* include/dlvhex/ModelGenerator.h: Remove ProgramBuilder.h.

	* include/dlvhex/GraphBuilder.h: Clean up interface.
	* include/dlvhex/ResultContainer.h: Likewise.
	* src/dlvhex/GraphBuilder.cpp: Likewise.
	* src/dlvhex/ResultContainer.cpp: Likewise.

2008-04-18  Thomas Krennwallner  <tkren@kr.tuwien.ac.at>

	* src/dlvhex/dlvhex.cpp: Add --solver option.

	* configure.ac: Search for dlvdb.

	* include/dlvhex/DLVProcess.h: Add support for dlvdb.
	* include/dlvhex/Process.h: Likewise.
	* src/dlvhex/DLVProcess.cpp: Likewise.

	* include/dlvhex/ASPSolver.tcc: Fix error message.

	* include/testsuite/dlvhex/ASPsolverTest.h: Use new ASPSolver infrastructure.
	* src/testsuite/dlvhex/ASPsolverTest.cpp: Likewise.

	* src/dlvhex/FixpointModelGenerator.cpp: Use new ASPSolver
	infrastructure.
	Add more sanity checks.
	* src/dlvhex/GuessCheckModelGenerator.cpp: Likewise.
	* src/dlvhex/OrdinaryModelGenerator.cpp: Likewise.

	* include/dlvhex/ModelGenerator.h: Cleaned up ModelGenerator
	interface.

	* include/dlvhex/AtomSet.h: Add some const qualifiers to the
	interface.
	* src/dlvhex/AtomSet.cpp: Likewise.

	* include/dlvhex/ASPSolver.h: Rename ASPsolver.h.
	Generalize ASPSolver interface.
	* include/dlvhex/ASPSolver.tcc: Likewise.

	* include/dlvhex/ASPsolver.h: Remove.
	* include/dlvhex/ProgramBuilder.h: Likewise.
	* src/dlvhex/ASPsolver.cpp: Likewise.
	* src/dlvhex/ProgramBuilder.cpp: Likewise.

	* include/dlvhex/Process.h: New file.
	* include/dlvhex/DLVProcess.h: Likewise.
	* src/dlvhex/DLVProcess.cpp: Likewise.

	* include/dlvhex/ProcessBuf.h: Add some sanity checks.
	(ProcessBuf::open): Return pid or -1 in case of error.
	* src/dlvhex/ProcessBuf.cpp: Likewise.

	* src/dlvhex/Makefile.am (libaspsolver_la_SOURCES): Add DLVProcess.cpp.
	(libaspsolver_la_LDFLAGS): Bump version-info to 1:0:0.
	(libdlvhexbase_la_SOURCES): Remove ProgramBuilder.cpp.

	* include/dlvhex/Makefile.am (noinst_HEADERS): Add ASPSolver.tcc,
	DLVProcess.h, and Process.h.
	(pkginclude_HEADERS): Remove ProgramBuilder.h

	* src/dlvhex/Component.cpp: Remove ASPsolver.
	* src/dlvhex/DLVresultParser.ypp: Likewise.
	* src/dlvhex/DependencyGraph.cpp: Likewise.

	* TODO: Update.

2008-04-08  Alessandra Martello  <a.martello@mat.unical.it>

	* include/dlvhex/Atom.h (Atom::setPredicate,Atom::setArgument): Add new setter methods.
	* src/dlvhex/Atom.cpp: Likewise.

2008-03-25  Thomas Krennwallner  <tkren@kr.tuwien.ac.at>

	* src/dlvhex/PluginContainer.cpp: Look for "libdlvhex" instead of
	"lib", otherwise we end up loading unrelated shared libraries.

2008-03-20  Thomas Krennwallner  <tkren@kr.tuwien.ac.at>

	* src/dlvhex/dlvhex.cpp: Use PluginConverter::createConverters
	instead of createConverter.

	* include/dlvhex/PluginInterface.h (PluginConverter::createConverters):
	New method.

2008-03-10  Thomas Krennwallner  <tkren@kr.tuwien.ac.at>

	* include/dlvhex/Makefile.am: Install Registry.h.

2008-02-26  Thomas Krennwallner  <tkren@kr.tuwien.ac.at>

	* TODO: Update.

	* examples/dawg.hex: New testcase.

	* include/dlvhex/PrintVisitor.h (RawPrintVisitor): Add Rule* visit
	method for appending newlines.
	* src/dlvhex/PrintVisitor.cpp: Likewise.

2008-02-25  Thomas Krennwallner  <tkren@kr.tuwien.ac.at>

	* src/dlvhex/SafetyChecker.cpp: Fix a bug which mistakenly
	reported unsafe rules.

	* examples/Makefile.am: Add new testcase for unsafety bug.
	* examples/extatom6.hex: Likewise.
	* examples/tests/dlvhextests.test: Likewise.
	* examples/tests/extatom6.out: Likewise.

2008-02-24  Thomas Krennwallner  <tkren@kr.tuwien.ac.at>

	* src/dlvhex/GuessCheckModelGenerator.cpp: Use ASPsolver instead of FixpointModelGenerator.

	* include/dlvhex/HexParserDriver.h: Add missing AtomSet.h include.

	* include/dlvhex/BaseVisitor.h: Program is now visitable.
	Allow Visitors to alter the visited objects.
	* include/dlvhex/PrintVisitor.h: Likewise.
	* include/dlvhex/Program.h: Likewise.
	* include/dlvhex/Repository.h: Likewise.
	* src/dlvhex/Component.cpp: Likewise.
	* src/dlvhex/GraphProcessor.cpp: Likewise.
	* src/dlvhex/Program.cpp: Likewise.

	* include/dlvhex/AggregateAtom.h: Remove const qualifier from the accept method.
	* include/dlvhex/Atom.h: Likewise.
	* include/dlvhex/AtomSet.h: Likewise.
	* include/dlvhex/ExternalAtom.h: Likewise.
	* include/dlvhex/Literal.h: Likewise.
	* include/dlvhex/ProgramBuilder.h: Likewise.
	* include/dlvhex/Rule.h: Likewise.
	* src/dlvhex/AggregateAtom.cpp: Likewise.
	* src/dlvhex/AnswerSet.cpp: Likewise.
	* src/dlvhex/Atom.cpp: Likewise.
	* src/dlvhex/AtomSet.cpp: Likewise.
	* src/dlvhex/ExternalAtom.cpp: Likewise.
	* src/dlvhex/Literal.cpp: Likewise.
	* src/dlvhex/PrintVisitor.cpp: Likewise.
	* src/dlvhex/ProgramBuilder.cpp: Likewise.
	* src/dlvhex/Rule.cpp: Likewise.
	* src/dlvhex/dlvhex.cpp: Likewise.

2008-02-21  Thomas Krennwallner  <tkren@kr.tuwien.ac.at>

	* src/dlvhex/GuessCheckModelGenerator.cpp: Sanitize debug output.

	* src/dlvhex/TextOutputBuilder.cpp (TextOutputBuilder::buildResult):
	Fix bug when we have to output empty ResultContainers.

	* src/dlvhex/PluginContainer.cpp (PluginContainer::importPlugins):
	Print warnings for duplicate external atoms.

	* examples/Makefile.am: Add missing testcases.

2008-02-20  Thomas Krennwallner  <tkren@kr.tuwien.ac.at>

	* Makefile.am: Require automake >= 1.10.

	* src/dlvhex/Dependency.cpp: Use static_cast<> where appropriate.
	* src/dlvhex/GraphBuilder.cpp: Likewise.
	* src/dlvhex/GuessCheckModelGenerator.cpp: Likewise.
	* src/dlvhex/Program.cpp: Likewise.
	* src/dlvhex/Rule.cpp: Likewise.
	* src/dlvhex/SafetyChecker.cpp: Likewise.

	* include/dlvhex/ExternalAtom.h (ExternalAtom::equals): Remove.
	(ExternalAtom::operator<,ExternalAtom::operator==): Fix parameters.
	* src/dlvhex/ExternalAtom.cpp: Likewise.

	* include/dlvhex/Atom.h (Atom::equals): Remove.
	* src/dlvhex/Atom.cpp: Likewise.
	* src/dlvhex/NodeGraph.cpp: Likewise.

2008-02-19  Thomas Krennwallner  <tkren@kr.tuwien.ac.at>

	* NEWS: Update.

	* src/dlvhex/ExternalAtom.cpp (ExternalAtom::unifiesWith):
	Extatoms unifies with extatoms now.

	* src/dlvhex/Component.cpp (ExternalComponent::evaluate): Fix
	evaluation of EXTERNAL_AUX dependencies in nonground extatom inputs.

	* src/dlvhex/AtomNode.cpp: Small beautifiers.
	* src/dlvhex/DependencyGraph.cpp: Likewise.
	* src/dlvhex/GraphBuilder.cpp: Likewise.

	* src/dlvhex/Atom.cpp (Atom::isGround,Atom::unifiesWith): Simplify.

	* include/dlvhex/globals.h: Beautify DLVHEX_DEBUG and dlvhex timer.
	* src/dlvhex/ASPsolver.cpp: Likewise.
	* src/dlvhex/FixpointModelGenerator.cpp: Likewise.
	* src/dlvhex/GraphProcessor.cpp: Likewise.
	* src/dlvhex/GuessCheckModelGenerator.cpp: Likewise.
	* src/dlvhex/OrdinaryModelGenerator.cpp: Likewise.
	* src/dlvhex/dlvhex.cpp: Likewise.

	* examples/Makefile.am: Add missing testcase extatom5.hex.
	* examples/tests/dlvhextests.test: Likewise.
	* examples/tests/extatom5.out: Likewise.

2008-02-18  Thomas Krennwallner  <tkren@kr.tuwien.ac.at>

	* src/dlvhex/GraphBuilder.cpp: Check input/output arities of ExternalAtoms.
	Dynamically create auxiliary extatom-input rules.

	* src/dlvhex/EvaluateExtatom.cpp: Code cleanups and documentation.

	* include/dlvhex/Rule.h (Rule::getFile): Interface fix.
	* src/dlvhex/Rule.cpp: Likewise.

	* include/dlvhex/ExternalAtom.h (ExternalAtom::setAuxPredicate): New method.
	(ExternalAtom::operator<): New method.
	* src/dlvhex/ExternalAtom.cpp: Likewise.

	* examples/Makefile.am: Add new testcase.
	* examples/extatom5.hex: Likewise.

2008-02-17  Thomas Krennwallner  <tkren@kr.tuwien.ac.at>

	* include/dlvhex/ExternalAtom.h: Remove static external atom counter.
	External atoms now have simple replacement names (this breaks non-ground input).
	* src/dlvhex/ExternalAtom.cpp: Likewise.

	* include/dlvhex/EvaluateExtatom.h: Add documentation.

	* examples/Makefile.am: Add new testcase for replacementname bug.
	* examples/extatom4.hex: Likewise.
	* examples/tests/dlvhextests.test: Likewise.
	* examples/tests/extatom4.out: Likewise.

	* src/dlvhex/AtomNode.cpp: Replace todo hints by doxygen's @todo
	documentation.
	* src/dlvhex/BoostComponentFinder.cpp: Likewise.
	* src/dlvhex/Component.cpp: Likewise.
	* src/dlvhex/DependencyGraph.cpp: Likewise.
	* src/dlvhex/ExternalAtom.cpp: Likewise.
	* src/dlvhex/HexParser.ypp: Likewise.
	* src/dlvhex/Program.cpp: Likewise.
	* src/dlvhex/dlvhex.cpp: Likewise.
	* src/testsuite/dlvhex/ASPsolverTest.cpp: Likewise.

	* src/dlvhex/ASPsolver.cpp: Add debugging output for verbose
	levels above 2.

	* include/dlvhex/HexParserDriver.h (HexParserDriver::getInputFilename):
	Return a reference instead of a copy.
	* src/dlvhex/HexParserDriver.cpp: Likewise.

2008-02-16  Thomas Krennwallner  <tkren@kr.tuwien.ac.at>

	* configure.ac: Do not check for libboost-graph.
	Require autoconf 2.61 due to new boost.m4.

2008-02-12  Thomas Krennwallner  <tkren@kr.tuwien.ac.at>

	* src/dlvhex/GraphBuilder.cpp: Add dependencies from aggregate
	atoms to atoms occurring in the body of them (fixes agg2.hex).
	* examples/agg2.hex: Likewise.

	* TODO: Update.

2008-02-11  Thomas Krennwallner  <tkren@kr.tuwien.ac.at>

	* src/dlvhex/dlvhex.cpp: g++ 3.3 is unable to infer template types
	in boost::tokenizer.

	* include/dlvhex/Term.h: Fix doxygen docs.
	* include/dlvhex/URLBuf.h: Likewise.

	* doxygen.cfg: Extract static and private members.

	* README: Describe --with-boost and libcurl.

	* src/testsuite/dlvhex/Makefile.am (AM_CPPFLAGS): Add BOOST_CPPFLAGS.

2008-02-10  Thomas Krennwallner  <tkren@kr.tuwien.ac.at>

	* include/dlvhex/ComponentFinder.h: Fix doxygen doc.
	* include/dlvhex/DLVresultParserDriver.h: Likewise.
	* include/dlvhex/DependencyGraph.h: Likewise.
	* include/dlvhex/HexParserDriver.h: Likewise.
	* include/dlvhex/NamesTable.h: Likewise.
	* include/dlvhex/PluginInterface.h: Likewise.
	* include/dlvhex/ProcessBuf.h: Likewise.
	* include/dlvhex/ResultContainer.h: Likewise.
	* include/dlvhex/URLBuf.h: Likewise.
	* src/dlvhex/AtomFactory.cpp: Likewise.
	* src/dlvhex/AtomSet.cpp: Likewise.
	* src/dlvhex/EvaluateExtatom.cpp: Likewise.
	* src/dlvhex/NodeGraph.cpp: Likewise.

	* doxygen.cfg: Update doxygen configuration via doxygen -u.

	* dlvhex.pc.in: Add Description field.

	* configure.ac: Integrate new boost searching macros.
	Create doxygen documentation in the doc directory.
	Output configuration after configure invocation.

	* m4/boost.m4: Use boost.m4 from http://repo.or.cz/w/boost.m4.git.

	* src/dlvhex/Makefile.am: Integrate new boost searching macros.

2008-02-06  Thomas Krennwallner  <tkren@kr.tuwien.ac.at>

	* src/dlvhex/Component.cpp (Component::isInComponent): Beautify.

	* examples/extatom3.hex: Fix doc.

	* src/dlvhex/dlvhex.cpp: Use new safety checkers.

	* src/dlvhex/SafetyChecker.cpp: Fix strong safety checker.
	Beautify API.
	Fixes #1885479.
	* include/dlvhex/SafetyChecker.h: Likewise.

2008-02-03  Thomas Krennwallner  <tkren@kr.tuwien.ac.at>

	* examples/extatom3.hex: Fix testcase.

	* src/dlvhex/EvaluateExtatom.cpp (EvaluateExtatom::evaluate):
	Throw a PluginError if plugin returns tuples of different size
	than size of output list.

	* src/dlvhex/ExternalAtom.cpp (ExternalAtom::equals): Fix nonworking method.

	* src/dlvhex/GraphProcessor.cpp: Beautify debugging output.

	* include/dlvhex/NodeGraph.h: Clean up interface.
	* src/dlvhex/NodeGraph.cpp: Likewise.

2008-02-02  Thomas Krennwallner  <tkren@kr.tuwien.ac.at>

	* src/testsuite/dlvhex/TestPlugin.cpp: &testA and &testB is now well-defined.

	* TODO: Update.

	* examples/agg2.hex: Typo.

	* examples/extatom3.hex: New file.

2008-02-01  Thomas Krennwallner  <tkren@kr.tuwien.ac.at>

	* include/dlvhex/EvaluateExtatom.h: Throw PluginError if we cannot
	find the PluginAtom in the PluginContainer.
	* include/dlvhex/GraphBuilder.h: Likewise.
	* src/dlvhex/EvaluateExtatom.cpp: Likewise.
	* src/dlvhex/GraphBuilder.cpp: Likewise.

	* README: Update.

	* MAINTAINER-README: New file.

	* src/dlvhex/BoostComponentFinder.cpp: Fix graphviz output code.

	* src/dlvhex/AtomNode.cpp: Split AtomNode.{cpp,h} into {AtomNode,Dependency,NodeGraph}.{cpp,h}.
	* src/dlvhex/Dependency.cpp: Likewise.
	* src/dlvhex/GraphBuilder.cpp: Likewise.

	* src/dlvhex/NodeGraph.cpp: Likewise.
	* src/dlvhex/Makefile.am: Likewise.
	* include/dlvhex/AtomNode.h: Likewise.
	* include/dlvhex/Dependency.h: Likewise.
	* include/dlvhex/DependencyGraph.h: Likewise.
	* include/dlvhex/GraphBuilder.h: Likewise.

	* include/dlvhex/NodeGraph.h: Likewise.
	* include/dlvhex/Makefile.am: Likewise.

2008-01-30  Thomas Krennwallner  <tkren@kr.tuwien.ac.at>

	* src/dlvhex/Atom.cpp: Use boost::tokenizer instead of helper::stringExplode.
	* src/dlvhex/dlvhex.cpp: Likewise.

	* include/dlvhex/Makefile.am: Remove helper.cpp and helper.h.
	* include/dlvhex/helper.h: Likewise.
	* src/dlvhex/Makefile.am: Likewise.
	* src/dlvhex/ASPsolver.cpp: Likewise.
	* src/dlvhex/helper.cpp: Likewise.

2008-01-29  Thomas Krennwallner  <tkren@kr.tuwien.ac.at>

	* examples/agg2.hex: New testcase for aggregates and external atoms.
	* examples/tests/dlvhextests.test: Likewise.
	* examples/tests/agg2.out: Likewise.

2008-01-28  Thomas Krennwallner  <tkren@kr.tuwien.ac.at>

	* src/testsuite/dlvhex/Makefile.am: Only compile testsuite if
	cppunit is installed.

	* configure.ac: Give better debug output when cppunit is not
	installed.

2008-01-26  Thomas Krennwallner  <tkren@kr.tuwien.ac.at>

	* src/dlvhex/EvaluateExtatom.cpp: Add sanity checks for answer
	tuples from plugin atoms.
	LGPLize source.

	* src/dlvhex/dlvhex.cpp: Fix default namespace replacment.
	LGPLize source.

	* include/dlvhex/ASPsolver.h: LGPLize source.
	* include/dlvhex/AggregateAtom.h: Likewise.
	* include/dlvhex/AnswerSet.h: Likewise.
	* include/dlvhex/Atom.h: Likewise.
	* include/dlvhex/AtomFactory.h: Likewise.
	* include/dlvhex/AtomNode.h: Likewise.
	* include/dlvhex/AtomSet.h: Likewise.
	* include/dlvhex/BaseVisitor.h: Likewise.
	* include/dlvhex/BoostComponentFinder.h: Likewise.
	* include/dlvhex/Component.h: Likewise.
	* include/dlvhex/ComponentFinder.h: Likewise.
	* include/dlvhex/DLVresultFlexLexer.h: Likewise.
	* include/dlvhex/DLVresultParserDriver.h: Likewise.
	* include/dlvhex/DependencyGraph.h: Likewise.
	* include/dlvhex/Error.h: Likewise.
	* include/dlvhex/EvaluateExtatom.h: Likewise.
	* include/dlvhex/ExternalAtom.h: Likewise.
	* include/dlvhex/GraphBuilder.h: Likewise.
	* include/dlvhex/GraphProcessor.h: Likewise.
	* include/dlvhex/HexFlexLexer.h: Likewise.
	* include/dlvhex/HexParserDriver.h: Likewise.
	* include/dlvhex/Literal.h: Likewise.
	* include/dlvhex/ModelGenerator.h: Likewise.
	* include/dlvhex/NamesTable.h: Likewise.
	* include/dlvhex/OutputBuilder.h: Likewise.
	* include/dlvhex/ParserDriver.h: Likewise.
	* include/dlvhex/PlatformDefinitions.h: Likewise.
	* include/dlvhex/PluginContainer.h: Likewise.
	* include/dlvhex/PluginInterface.h: Likewise.
	* include/dlvhex/PrintVisitor.h: Likewise.
	* include/dlvhex/ProcessBuf.h: Likewise.
	* include/dlvhex/Program.h: Likewise.
	* include/dlvhex/ProgramBuilder.h: Likewise.
	* include/dlvhex/Registry.h: Likewise.
	* include/dlvhex/Repository.h: Likewise.
	* include/dlvhex/ResultContainer.h: Likewise.
	* include/dlvhex/Rule.h: Likewise.
	* include/dlvhex/SafetyChecker.h: Likewise.
	* include/dlvhex/RuleMLOutputBuilder.h: Likewise.
	* include/dlvhex/Term.h: Likewise.
	* include/dlvhex/TextOutputBuilder.h: Likewise.
	* include/dlvhex/URLBuf.h: Likewise.
	* include/dlvhex/globals.h: Likewise.
	* include/dlvhex/helper.h: Likewise.
	* include/testsuite/dlvhex/ASPsolverTest.h: Likewise.
	* include/testsuite/dlvhex/TestGraphProcessor.h: Likewise.
	* include/testsuite/dlvhex/TypeTest.h: Likewise.
	* src/dlvhex/ASPsolver.cpp: Likewise.
	* src/dlvhex/AggregateAtom.cpp: Likewise.
	* src/dlvhex/AnswerSet.cpp: Likewise.
	* src/dlvhex/Atom.cpp: Likewise.
	* src/dlvhex/AtomFactory.cpp: Likewise.
	* src/dlvhex/AtomNode.cpp: Likewise.
	* src/dlvhex/AtomSet.cpp: Likewise.
	* src/dlvhex/BoostComponentFinder.cpp: Likewise.
	* src/dlvhex/Component.cpp: Likewise.
	* src/dlvhex/ComponentFinder.cpp: Likewise.
	* src/dlvhex/DLVresultParser.ypp: Likewise.
	* src/dlvhex/DLVresultParserDriver.cpp: Likewise.
	* src/dlvhex/DLVresultScanner.lpp: Likewise.
	* src/dlvhex/DependencyGraph.cpp: Likewise.
	* src/dlvhex/ExternalAtom.cpp: Likewise.
	* src/dlvhex/Error.cpp: Likewise.
	* src/dlvhex/FixpointModelGenerator.cpp: Likewise.
	* src/dlvhex/GraphBuilder.cpp: Likewise.
	* src/dlvhex/GraphProcessor.cpp: Likewise.
	* src/dlvhex/GuessCheckModelGenerator.cpp: Likewise.
	* src/dlvhex/HexParser.ypp: Likewise.
	* src/dlvhex/HexParserDriver.cpp: Likewise.
	* src/dlvhex/HexScanner.lpp: Likewise.
	* src/dlvhex/Literal.cpp: Likewise.
	* src/dlvhex/OrdinaryModelGenerator.cpp: Likewise.
	* src/dlvhex/ParserDriver.cpp: Likewise.
	* src/dlvhex/PluginContainer.cpp: Likewise.
	* src/dlvhex/PluginInterface.cpp: Likewise.
	* src/dlvhex/PrintVisitor.cpp: Likewise.
	* src/dlvhex/ProcessBuf.cpp: Likewise.
	* src/dlvhex/Program.cpp: Likewise.
	* src/dlvhex/ProgramBuilder.cpp: Likewise.
	* src/dlvhex/Registry.cpp: Likewise.
	* src/dlvhex/Repository.cpp: Likewise.
	* src/dlvhex/ResultContainer.cpp: Likewise.
	* src/dlvhex/Rule.cpp: Likewise.
	* src/dlvhex/RuleMLOutputBuilder.cpp: Likewise.
	* src/dlvhex/SafetyChecker.cpp: Likewise.
	* src/dlvhex/Term.cpp: Likewise.
	* src/dlvhex/TextOutputBuilder.cpp: Likewise.
	* src/dlvhex/URLBuf.cpp: Likewise.
	* src/dlvhex/globals.cpp: Likewise.
	* src/dlvhex/helper.cpp: Likewise.
	* src/testsuite/dlvhex/ASPsolverTest.cpp: Likewise.
	* src/testsuite/dlvhex/TestGraphProcessor.cpp: Likewise.
	* src/testsuite/dlvhex/TestPlugin.cpp: Likewise.
	* src/testsuite/dlvhex/TestSuite.cpp: Likewise.
	* src/testsuite/dlvhex/TypeTest.cpp: Likewise.
	* src/testsuite/dlvhex/run-dlvhex-tests.sh: Likewise.

	* examples/namespace2.hex: New testcase for default namespace.
	* examples/tests/dlvhextests.test: Likewise.
	* examples/tests/namespace2.out: Likewise.

	* Makefile.am (AUTOMAKE_OPTIONS): Add check-news.

	* COPYING: New file.

	* COPYING.LESSER: New file.

2008-01-25  Thomas Krennwallner  <tkren@kr.tuwien.ac.at>

	* src/dlvhex/dlvhex.cpp: Use URLBuf for retrieving HTTP programs.

	* src/dlvhex/URLBuf.cpp: New file.
	* m4/libcurl.m4: Likewise.
	* include/dlvhex/URLBuf.h: Likewise.

	* include/dlvhex/Makefile.am: Add URLBuf.h.

	* src/dlvhex/Makefile.am: Add URLBuf.cpp.
	Link with libcurl.

	* configure.ac: Check for libcurl.

	* NEWS: Update.

2008-01-24  Thomas Krennwallner  <tkren@kr.tuwien.ac.at>

	* src/dlvhex/dlvhex.cpp (insertNamespaces): Only replace namespace
	if QName follows XML's NCName.

2008-01-23  Thomas Krennwallner  <tkren@kr.tuwien.ac.at>

	* src/testsuite/dlvhex/TestPlugin.cpp: Set plugin name.

	* src/testsuite/dlvhex/TestGraphProcessor.cpp: Use PluginContainer singleton
	* src/dlvhex/dlvhex.cpp: Likewise.

	* include/dlvhex/PluginContainer.h: Singletonize PluginContainer.
	* src/dlvhex/PluginContainer.cpp: Likewise.

	* include/dlvhex/EvaluateExtatom.h: Improve documentation.
	* include/dlvhex/ExternalAtom.h: Likewise.
	* src/dlvhex/ExternalAtom.cpp: Likewise.

2008-01-22  Thomas Krennwallner  <tkren@kr.tuwien.ac.at>

	* include/dlvhex/Makefile.am: Add ResultContainer.h and AnswerSet.h to the Plugin API.

	* src/dlvhex/dlvhex.cpp: Import OutputBuilders from the plugins.

	* include/dlvhex/OutputBuilder.h: Add OutputBuilder to the Plugin API.
	Use ResultContainer.
	* include/dlvhex/RuleMLOutputBuilder.h: Likewise.
	* include/dlvhex/TextOutputBuilder.h: Likewise.
	* src/dlvhex/RuleMLOutputBuilder.cpp: Likewise.
	* src/dlvhex/TextOutputBuilder.cpp: Likewise.

	* include/dlvhex/ResultContainer.h: Add ResultContainer to the Plugin API.
	* src/dlvhex/ResultContainer.cpp: Likewise.

	* include/dlvhex/PluginInterface.h: Fix documentation.
	Plugins can now register a PluginName to the Plugin API.

2008-01-20  Thomas Krennwallner  <tkren@kr.tuwien.ac.at>

	* src/testsuite/dlvhex/TestGraphProcessor.cpp: Add PluginContainer.

	* src/dlvhex/Makefile.am: Link with libltdl.
	* src/testsuite/dlvhex/Makefile.am: Likewise.

	* src/dlvhex/GraphBuilder.cpp: Use PluginContainer for Input Types.

	* src/dlvhex/AggregateAtom.cpp: Add missing includes.
	* src/dlvhex/GraphProcessor.cpp: Likewise.
	* src/dlvhex/ProgramBuilder.cpp: Likewise.
	* src/dlvhex/Rule.cpp: Likewise.

	* include/dlvhex/Makefile.am: Add EvaluateExtatom.h.

	* include/dlvhex/EvaluateExtatom.h: New file.
	* src/dlvhex/EvaluateExtatom.cpp: Likewise.

	* include/dlvhex/Component.h (ExternalComponent): Add PluginContainer.
	* include/dlvhex/DependencyGraph.h: Likewise.
	* include/dlvhex/GraphBuilder.h: Likewise.
	* include/dlvhex/ModelGenerator.h: Likewise.
	* src/dlvhex/DependencyGraph.cpp: Likewise.

	* src/dlvhex/Component.cpp: Use EvaluateExtatom.
	* src/dlvhex/FixpointModelGenerator.cpp: Likewise.
	* src/dlvhex/GuessCheckModelGenerator.cpp: Likewise.

	* src/dlvhex/dlvhex.cpp (PluginContainer::getAtom): Move plugin
	search to PluginContainer.

	* src/dlvhex/HexParserDriver.cpp: Unify both parse functions.
	* include/dlvhex/HexParserDriver.h: Likewise.

	* src/dlvhex/HexParser.ypp: Treat ExternalAtoms purely
	syntactically, no assigning of PluginAtoms.

	* include/dlvhex/PluginInterface.h: Add OutputBuilder to the
	Plugin API.
	(PluginAtom::getInputTypes): New method.
	* src/dlvhex/PluginInterface.cpp: Likewise.

	* include/dlvhex/PluginContainer.h: Use libltdl.
	* src/dlvhex/PluginContainer.cpp: Likewise.

	* include/dlvhex/ExternalAtom.h (evaluate): Move to
	EvaluateExtatom.
	* src/dlvhex/ExternalAtom.cpp: Likewise.

	* examples/Makefile.am: Add missing test files.

	* configure.ac: Configure libltdl.

	* bootstrap.sh: Copy libltdl.

	* NEWS: Update.

	* Makefile.am (SUBDIRS): Add libltdl.

2007-12-29  Thomas Krennwallner  <tkren@kr.tuwien.ac.at>

	* README: Small update.
	* NEWS: Likewise.

	* bootstrap.sh: Beautify.

	* m4/boost.m4: Use AC_COMPILE_IFELSE instead of deprecated AC_TRY_COMPILE.

	* src/testsuite/dlvhex/TestSuite.cpp: Fix compile-time warning.

	* configure.ac: Use pkgconfig for cppunit.
	Depend on Boost >= 1.33.0 and cppunit >= 1.12.0.

	* m4/cppunit.m4: Remove.

	* src/dlvhex/DLVresultScanner.lpp: flex 2.5.34 does not like C++-style comments.

	* src/testsuite/dlvhex/Makefile.am: Enable recursive builds in every directory.
	Link testsuite with libraries instead of compiling stuff redundantly.
	* src/Makefile.am: Likewise.
	* src/dlvhex/Makefile.am: Likewise.
	* src/testsuite/Makefile.am: Likewise.
	* include/Makefile.am: Likewise.
	* include/testsuite/Makefile.am: Likewise.
	* Makefile.am: Likewise.

2007-12-27  Thomas Krennwallner  <tkren@kr.tuwien.ac.at>

	* include/dlvhex/Makefile.am: Export OutputBuilder interface to the plugins.

	* src/dlvhex/Makefile.am: Export OutputBuilder interface to the plugins.
	Remove OutputBuilder.cpp.

	* include/dlvhex/ASPsolver.h: Add namespace dlvhex.
	Refactoring const and reference arguments.
	* include/dlvhex/AggregateAtom.h: Likewise.
	* include/dlvhex/AnswerSet.h: Likewise.
	* include/dlvhex/Atom.h: Likewise.
	* include/dlvhex/AtomFactory.h: Likewise.
	* include/dlvhex/AtomNode.h: Likewise.
	* include/dlvhex/AtomSet.h: Likewise.
	* include/dlvhex/BaseVisitor.h: Likewise.
	* include/dlvhex/BoostComponentFinder.h: Likewise.
	* include/dlvhex/Component.h: Likewise.
	* include/dlvhex/ComponentFinder.h: Likewise.
	* include/dlvhex/DLVresultFlexLexer.h: Likewise.
	* include/dlvhex/DLVresultParserDriver.h: Likewise.
	* include/dlvhex/DependencyGraph.h: Likewise.
	* include/dlvhex/Error.h: Likewise.
	* include/dlvhex/ExternalAtom.h: Likewise.
	* include/dlvhex/GraphBuilder.h: Likewise.
	* include/dlvhex/GraphProcessor.h: Likewise.
	* include/dlvhex/HexFlexLexer.h: Likewise.
	* include/dlvhex/HexParserDriver.h: Likewise.
	* include/dlvhex/Literal.h: Likewise.
	* include/dlvhex/ModelGenerator.h: Likewise.
	* include/dlvhex/NamesTable.h: Likewise.
	* include/dlvhex/ParserDriver.h: Likewise.
	* include/dlvhex/PrintVisitor.h: Likewise.
	* include/dlvhex/ProcessBuf.h: Likewise.
	* include/dlvhex/Program.h: Likewise.
	* include/dlvhex/ProgramBuilder.h: Likewise.
	* include/dlvhex/Registry.h: Likewise.
	* include/dlvhex/Repository.h: Likewise.
	* include/dlvhex/ResultContainer.h: Likewise.
	* include/dlvhex/Rule.h: Likewise.
	* include/dlvhex/SafetyChecker.h: Likewise.
	* include/dlvhex/globals.h: Likewise.
	* include/dlvhex/helper.h: Likewise.
	* src/dlvhex/ASPsolver.cpp: Likewise.
	* src/dlvhex/AggregateAtom.cpp: Likewise.
	* src/dlvhex/AnswerSet.cpp: Likewise.
	* src/dlvhex/Atom.cpp: Likewise.
	* src/dlvhex/AtomFactory.cpp: Likewise.
	* src/dlvhex/AtomNode.cpp: Likewise.
	* src/dlvhex/AtomSet.cpp: Likewise.
	* src/dlvhex/BoostComponentFinder.cpp: Likewise.
	* src/dlvhex/Component.cpp: Likewise.
	* src/dlvhex/ComponentFinder.cpp: Likewise.
	* src/dlvhex/DLVresultParser.ypp: Likewise.
	* src/dlvhex/DLVresultParserDriver.cpp: Likewise.
	* src/dlvhex/DLVresultScanner.lpp: Likewise.
	* src/dlvhex/DependencyGraph.cpp: Likewise.
	* src/dlvhex/Error.cpp: Likewise.
	* src/dlvhex/ExternalAtom.cpp: Likewise.
	* src/dlvhex/FixpointModelGenerator.cpp: Likewise.
	* src/dlvhex/GraphBuilder.cpp: Likewise.
	* src/dlvhex/GraphProcessor.cpp: Likewise.
	* src/dlvhex/GuessCheckModelGenerator.cpp: Likewise.
	* src/dlvhex/HexParserDriver.cpp: Likewise.
	* src/dlvhex/Literal.cpp: Likewise.
	* src/dlvhex/OrdinaryModelGenerator.cpp: Likewise.
	* src/dlvhex/ParserDriver.cpp: Likewise.
	* src/dlvhex/PrintVisitor.cpp: Likewise.
	* src/dlvhex/ProcessBuf.cpp: Likewise.
	* src/dlvhex/Program.cpp: Likewise.
	* src/dlvhex/ProgramBuilder.cpp: Likewise.
	* src/dlvhex/Registry.cpp: Likewise.
	* src/dlvhex/Repository.cpp: Likewise.
	* src/dlvhex/ResultContainer.cpp: Likewise.
	* src/dlvhex/Rule.cpp: Likewise.
	* src/dlvhex/SafetyChecker.cpp: Likewise.
	* src/dlvhex/Term.cpp: Likewise.
	* src/dlvhex/dlvhex.cpp: Likewise.
	* src/dlvhex/globals.cpp: Likewise.
	* src/dlvhex/helper.cpp: Likewise.

	* include/dlvhex/PluginContainer.h: Smart-pointerize PluginAtom.
	Add namespace dlvhex.
	Refactoring const and reference arguments.
	* include/dlvhex/PluginInterface.h: Likewise.
	* src/dlvhex/PluginContainer.cpp: Likewise.
	* src/dlvhex/PluginInterface.cpp: Likewise.

	* src/dlvhex/HexParser.ypp: Fix a small memory leak.
	Add namespace dlvhex.
	* src/dlvhex/HexScanner.lpp: Likewise.

	* include/testsuite/dlvhex/ASPsolverTest.h: Add namespace dlvhex.
	Add __declspec(dllexport) macros.
	* include/testsuite/dlvhex/TestGraphProcessor.h: Likewise.
	* include/testsuite/dlvhex/TypeTest.h: Likewise.
	* src/testsuite/dlvhex/ASPsolverTest.cpp: Likewise.
	* src/testsuite/dlvhex/TestGraphProcessor.cpp: Likewise.
	* src/testsuite/dlvhex/TestPlugin.cpp: Likewise.
	* src/testsuite/dlvhex/TypeTest.cpp: Likewise.

	* src/testsuite/dlvhex/run-dlvhex-tests.sh: Add answer sets costs support.

	* src/dlvhex/OutputBuilder.cpp: Split OutputBuilder files.
	* include/dlvhex/OutputBuilder.h: Likewise.
	* include/dlvhex/TextOutputBuilder.h: Likewise.
	* src/dlvhex/TextOutputBuilder.cpp: Likewise.

	* include/dlvhex/RuleMLOutputBuilder.h: Update RuleML output to 0.91.
	* src/dlvhex/RuleMLOutputBuilder.cpp: Likewise.

	* include/dlvhex/PlatformDefinitions.h: New file.

	* TODO: Update.

	* configure.ac [macosx]: Add macports and fink include directories
	to CPPFLAGS by default.
	Update maintainer.

	* include/dlvhex/Term.h: Fix documentation.

2007-11-30  Thomas Krennwallner  <tkren@kr.tuwien.ac.at>

	* TODO: Update.

	* configure.ac: Add dirname of FlexLexer.h as include path to
	CPPFLAGS.

2007-11-19  Thomas Krennwallner  <tkren@kr.tuwien.ac.at>

	* TODO: Update.

2007-11-11  Thomas Krennwallner  <tkren@kr.tuwien.ac.at>

	* TODO: New file.

	* INSTALL: Remove autogenerated files.
	* COPYING: Likewise.

2007-10-30  Thomas Krennwallner  <tkren@kr.tuwien.ac.at>

	* src/testsuite/dlvhex/TestPlugin.cpp: Fix some warnings.

2007-08-25  Thomas Krennwallner  <tkren@kr.tuwien.ac.at>

	* src/dlvhex/Makefile.am (libdlvhexbase_la_LDFLAGS): Bump
	version-info to 5:1:0.

2007-08-25  Roman Schindlauer  <roman@kr.tuwien.ac.at>

	* examples/simple1.hex: Added.
	* examples/tests/dlvhextests.test: Added test.
	* examples/tests/simple1.out: Added.

	* src/dlvhex/AtomNode.cpp: Corrected < operator of Dependency to take rule
	into account.

2007-08-17  Thomas Krennwallner  <tkren@kr.tuwien.ac.at>

	* src/dlvhex/dlvhex.cpp: Fix compile-time warnings.
	* src/dlvhex/Rule.cpp: Likewise.
	* src/dlvhex/HexParser.ypp: Likewise.
	* examples/Makefile.am: Likewise.

	* examples/tests/namespace1.out: Fix answer sets.

	* examples/tests/weak1r.out: New file.

2007-08-16  Roman Schindlauer  <roman@kr.tuwien.ac.at>

	* NEWS: updated.
	* configure.ac: bumbed to version 1.7.0

2007-07-19  Roman Schindlauer  <roman@kr.tuwien.ac.at>

	* src/dlvhex/ExternalAtom.cpp (initReplAux): Replacement bug for uppercase
	extatom names fixed.
	* src/dlvhex/dlvhex.cpp (insertNamespaces): namespace handling for new URI
	formats fixed. Backtranslation now broken.

2007-07-18  Roman Schindlauer  <roman@kr.tuwien.ac.at>

	* include/dlvhex/Atom.h: Improved documentation.
	* include/dlvhex/AtomSet.h: Likewise.
	* include/dlvhex/Term.h: Likewise.
	* include/dlvhex/PluginInterface.h: Likewise.
	* src/dlvhex/dlvhex.cpp: Likewise.

	* src/dlvhex/ExternalAtom.cpp: Relaxed extatom input checking for
	tuple-inputs.
	* src/dlvhex/PluginInterface.cpp: Likewise.

2007-05-29  Thomas Krennwallner  <tkren@kr.tuwien.ac.at>

	Add emacs local variables at the end of each source file.

2007-05-29  Roman Schindlauer  <roman@kr.tuwien.ac.at>

	* Makefile.am: AUTOMAKE_OPTIONS = gnu.
	* include/dlvhex/Makefile.am: Likewise.
	* include/testsuite/dlvhex/Makefile.am: Likewise.
	* src/dlvhex/Makefile.am: Likewise.
	* src/testsuite/dlvhex/Makefile.am: Likewise.

2007-05-25  Roman Schindlauer  <roman@kr.tuwien.ac.at>

	* COPYING: Added GPL license.
	* all source files: Likewise.

2007-05-24  Roman Schindlauer  <roman@kr.tuwien.ac.at>

	* AUTHORS: new file.
	* INSTALL: new file.
	* NEWS: new file.
	* README: Improved docs.

	* Makefile.am: Added --foreign option.

	* bootstrap.sh: Using reconfigure now instead of single autotools.

	* configure.ac: Bumped version to 1.6.0.

	* examples/tests/dlvhextests.test: Added test for reverse ordering. Added
	-a switch, which was removed from the testscript defaults.

	* include/dlvhex/AnswerSet.h: Modified docs according to generalization of
	AnswerSet ordering.

	* src/dlvhex/AnswerSet.cpp: Parametrized set ordering according
	to usage of command-line switch --reverse. Throw exception for non-integer
	weights and levels when building an answer set in presence of weak
	constraints.

	* src/dlvhex/Atom.cpp: Improved error message for nonground
	propositional atoms (which is the common message for accidental non-HEX input).

	* src/dlvhex/dlvhex.cpp (printUsage), (main): Added command line switch
	--reverse for reverse answer-set ordering in case of weak constraints.
	Added exception catching for result-building.

	* src/testsuite/dlvhex/Makefile.am: Removed -a switch from general
	parameters of testsuite-script.

2007-05-04  Roman Schindlauer  <roman@kr.tuwien.ac.at>

	* examples/extatom2.hex: Added test.
	* examples/tests/extatom2.out: Added test result.
	* examples/tests/dlvhextests.test: Likewise.

	* include/dlvhex/AtomNode.h: Added documentation.

	* src/dlvhex/Atom.cpp: Commented out arity check in Atom-creation,
	conflicts with auxiliary temporary atoms in guess-and-check procedure.

	* src/dlvhex/AtomNode.cpp (inBody), (setHead), (setBody),
	(addPreceding), (addSucceeding), (operator), (rule), (addDep),
	(NodeGraph), (addNode), (addUniqueHeadNode), (addUniqueBodyNode): Added
	documentation. Reformatted. Modified verbose-output of AtomNodes.

	* src/dlvhex/GraphBuilder.cpp (run): Fixed bug regarding storage of
	auxiliary rules for external atom dependencies within rule bodies.

	* src/dlvhex/dlvhex.cpp (printUsage), (main): Fixed bug regarding input
	from stdin (was not passed to rewriters and converters). Modified help output.

	* src/testsuite/dlvhex/TestPlugin.cpp: Added testConcat atom.

	* src/testsuite/dlvhex/run-dlvhex-tests.sh: Modified test-output.

2007-04-24  Thomas Krennwallner  <tkren@kr.tuwien.ac.at>

	* src/testsuite/dlvhex/run-dlvhex-tests.sh: Mac OS X has a
	non-standard mktemp, use "mktemp -t tmp.XXXXXXXXXX" instead.

2007-04-23  Thomas Krennwallner  <tkren@kr.tuwien.ac.at>

	* src/dlvhex/DLVresultParser.ypp: Use plain int instead of int* in yylval.
	free() instead of delete() all idents.
	* src/dlvhex/DLVresultScanner.lpp: Likewise.

	* include/dlvhex/Atom.h: User references were adequate and remove
	some minor warnings.
	* include/dlvhex/AtomNode.h: Likewise.
	* include/dlvhex/ExternalAtom.h: Likewise.
	* src/dlvhex/Atom.cpp: Likewise.
	* src/dlvhex/AtomNode.cpp: Likewise.
	* src/dlvhex/ExternalAtom.cpp: Likewise.
	* src/dlvhex/ResultContainer.cpp: Likewise.

2007-04-23  Roman Schindlauer  <roman@kr.tuwien.ac.at>

	* README: Reformatted.

	* benchmarks/reviewers-pureasp.dlv: Added benchmark.

	* examples/3col.hex: New test.
	* examples/extatom1.hex: Likewise.
	* examples/msp.hex: Likewise.

	* examples/tests/3col.out: New test result.
	* examples/tests/msp.out: Likewise
	* examples/tests/extatom1.out: Likewise

	* examples/tests/dlvhextests.test: Added new tests.
	* examples/Makefile.am: Likewise.

	* include/dlvhex/Atom.h: Added equality testing method. Added strong
	negation setter.
	* src/dlvhex/Atom.cpp (operator): Likewise.

	* include/dlvhex/AtomNode.h: Added Dependency::operator< for std::sets of
	Dependencies. Changed AtomNode's dependencies to std::set.
	* src/dlvhex/AtomNode.cpp (addPreceding), (addSucceeding),
	(operator): Likewise.

	* include/dlvhex/AtomSet.h: Added consistency test for atom sets.
	* src/dlvhex/AtomSet.cpp (multiplySets), (clear), (insert),
	(remove), (keep), (keepPos): Likewise. Reformatted whitespace.

	* include/dlvhex/ExternalAtom.h: Added equality testing method.

	* include/dlvhex/Makefile.am: Reformatted whitespace.

	* include/dlvhex/PluginInterface.h: Reformatted whitespace.

	* include/dlvhex/globals.h: Added verbose level for graph processor.
	* src/dlvhex/globals.cpp (Globals): Likewise.

	* src/dlvhex/BoostComponentFinder.cpp: Treat AtomNode's dependencies as
	std::set now.

	* src/dlvhex/Component.cpp (modelGenerator), (evaluate),
	(collectUp), (getPredecessors), (getSuccessors),
	(getUnsolvedLeaves): Likewise.
	* src/dlvhex/DependencyGraph.cpp (hasNegEdge): Likewise.

	* src/dlvhex/DLVresultParser.ypp: Use char* instead of std:string for dlv
	result parsing.
	* src/dlvhex/DLVresultScanner.lpp: Likewise.

	* src/dlvhex/ExternalAtom.cpp (pluginAtom), (initReplAux),
	(setInputTerms): Reestablishes arity checks for ExternalAtom construction.
	Reformatted whitespace.

	* src/dlvhex/GraphBuilder.cpp (run): Debugged.

	* src/dlvhex/GraphProcessor.cpp (depGraph), (run), (getNextModel):
	Debugged.

	* src/dlvhex/GuessCheckModelGenerator.cpp (compute): Added missing
	minimality check. Reformatted whitespace.

	* src/dlvhex/OutputBuilder.cpp (buildAnswerSet), (buildPre),
	(buildPost): Corrected RuleML output. Reformatted whitespace.

	* src/dlvhex/SafetyChecker.cpp (throw): Corrected handling of
	BuiltinPredicates.

	* src/dlvhex/dlvhex.cpp (searchPlugins), (main): Moved EDB and IDB vars
	into main(). Added consistency check for EDB.

	* src/testsuite/dlvhex/TestPlugin.cpp: Added plugin for testsuite.

	* src/testsuite/dlvhex/Makefile.am: Modified testscript execution to
	accommodate test-plugin. Creation of test-plugin.

	* src/testsuite/dlvhex/run-dlvhex-tests.sh: Include test-plugin.

2007-04-23  Thomas Krennwallner  <tkren@kr.tuwien.ac.at>

	* src/dlvhex/Rule.cpp (Rule::operator==): Use STL algorithms.

	* include/dlvhex/Makefile.am (pkginclude_HEADERS): Add
	PluginContainer.h.
	(noinst_HEADERS): noinst_HEADERS are now disjunct to
	pkginclude_HEADERS.

	* src/dlvhex/ExternalAtom.cpp: Initialize ExternalAtom::pluginAtom
	to 0.

2007-04-22  Thomas Krennwallner  <tkren@kr.tuwien.ac.at>

	* src/dlvhex/Makefile.am (libdlvhexbase_la_LDFLAGS): Bump version-info to 5:0:0.
	(libaspsolver_la_LDFLAGS): Start version-info with 0:0:0.

	* src/dlvhex/GraphBuilder.cpp: Use Rule* instead of rule-id in Dependency.

	* include/dlvhex/ExternalAtom.h (ExternalAtom::setFunctionName): New method.
	(ExternalAtom::initReplAux, ExternalAtom::extAtomNo): Set replication and aux Name according to extAtomNo.
	(ExternalAtom::findPluginAtom): Add const modifier s.t. we can lazy-setup ExternalAtom::pluginAtom.
	* src/dlvhex/ExternalAtom.cpp: Likewise.

	* include/dlvhex/AtomNode.h (NodeGraph::reset, NodeGraph::getProgram): New methods.
	(Dependency::Type): Use powers of 2 as type numbers, so we can encode bitstrings.
	Use Rule* instead of a rule-id.
	* src/dlvhex/AtomNode.cpp: Likewise.

2007-04-20  Thomas Krennwallner  <tkren@kr.tuwien.ac.at>

	* include/dlvhex/Atom.h (Atom::setArguments): New method.
	* src/dlvhex/Atom.cpp: Likewise.

	* src/dlvhex/ExternalAtom.cpp (ExternalAtom::setInputTerms): New method.
	* include/dlvhex/ExternalAtom.h: Likewise.

2006-12-06  Roman Schindlauer  <roman@kr.tuwien.ac.at>

	* benchmarks/reviewers-pureasp.dlv: Added benchmark.

	* benchmarks/run.sh: Modified "time"-call.

	* configure.ac: Bumped version to 1.5. Added check for boost-time-date in
	case of --enable-debug.

	* examples/tests/dlvhextests.test: Added msp and 3col tests.

	* include/dlvhex/globals.h: Added timer-start and stop macros.

	* m4/boost.m4: AC_LANG_PUSH instead of deprecated AC_LANG_SAVE.

	* src/dlvhex/ASPsolver.cpp (callSolver): Added profiling.
	* src/dlvhex/Component.cpp (evaluate): Likewise.
	* src/dlvhex/FixpointModelGenerator.cpp (compute): Likewise.
	* src/dlvhex/GuessCheckModelGenerator.cpp (compute): Likewise.
	* src/dlvhex/OrdinaryModelGenerator.cpp (compute): Likewise.
	* src/dlvhex/dlvhex.cpp (printUsage), (main): Likewise.

	* src/dlvhex/AtomNode.cpp: Avoid compiler warning (scope of variable
	declaration).

	* src/dlvhex/AtomSet.cpp (multiplySets): Subset-tests for speedup.

	* src/dlvhex/BoostComponentFinder.cpp (findStrongComponents): Proper
	usage of verbose-categories and -output-stream.
	* src/dlvhex/DependencyGraph.cpp (componentFinder): Likewise.
	* src/dlvhex/PluginContainer.cpp (importPlugin): Likewise.
	* src/dlvhex/SafetyChecker.cpp (throw): Likewise.

	* src/dlvhex/GraphProcessor.cpp (run): Added profiling. Added test before
	combination of subgraph-models for speedup.

	* src/dlvhex/globals.cpp (Globals), (doVerbose): Changed
	verbose-categories to bit-setting instead of numerical value.

2006-12-01  Roman Schindlauer  <roman@kr.tuwien.ac.at>

	* src/dlvhex/AtomNode.cpp: Corrected bug in rule-building for constraints

2006-12-01  Roman Schindlauer  <roman@kr.tuwien.ac.at>

	* README: Added dependency information.

	* configure.ac: Added check for boost/ptr_container headers.

	* include/dlvhex/AtomNode.h: Documentation.
	* include/dlvhex/PluginInterface.h: Likewise.

	* src/dlvhex/SafetyChecker.cpp (SafetyCheckerBase), (throw): Modified
	verbose output.

2006-11-28  Thomas Krennwallner  <tkren@kr.tuwien.ac.at>

	* src/dlvhex/AtomNode.cpp (AtomNode::getRules): Update
	documentation.

2006-11-27  Thomas Krennwallner  <tkren@kr.tuwien.ac.at>

	* include/dlvhex/Rule.h: Fix WeakConstraint head atoms handling.
	* src/dlvhex/Rule.cpp: Likewise.

	* include/dlvhex/ExternalAtom.h
	(ExternalAtom::getArity,ExternalAtom::getArguments): Remove.
	* src/dlvhex/ExternalAtom.cpp: Likewise.

	* src/dlvhex/DependencyGraph.cpp: Fix compiler warning.

	* src/dlvhex/Component.cpp: Call AtomNode::getRules only once.
	* src/dlvhex/FixpointModelGenerator.cpp: Likewise.
	* src/dlvhex/GuessCheckModelGenerator.cpp: Likewise.
	* src/dlvhex/OrdinaryModelGenerator.cpp: Likewise.

	* src/dlvhex/Makefile.am: Bump library version to 4:0:0.

	* src/dlvhex/GraphBuilder.cpp (GraphBuilder::run): Create
	Dependency with a rule identifier.

	* include/dlvhex/AtomNode.h: (Dependency::getRuleID): Get rule
	identifier of a dependency.
	(AtomNode::getRules): Create rules of a head atom in an on-the-fly
	fashion.
	* src/dlvhex/AtomNode.cpp: Likewise.

	* include/dlvhex/Rule.h (Rule::addHead,Rule::addBody): New methods.
	* src/dlvhex/Rule.cpp: Likewise.

2006-11-19  Roman Schindlauer  <roman@kr.tuwien.ac.at>

	* include/dlvhex/AtomNode.h: Changed "const Rule*" to "Rule*" in addRule() and
	getRules() and vector of rules.
	* src/dlvhex/AtomNode.cpp (addRule), (operator): Likewise.

	* include/dlvhex/PluginInterface.h: Documentation.

	* include/dlvhex/Program.h: Added iterator in addition to const_iterator.
	Removed const from Rule* in ruleset_t and addRule(), addWeakConstraint().
	Added deleteRule().
	* src/dlvhex/Program.cpp (addRule), (deleteRule),
	(addWeakConstraint): Likewise.

	* include/dlvhex/Rule.h: Removed some of the const from Rule*, because we
	want rules to be modifiable now. Added setHead(), setBody().
	* src/dlvhex/Rule.cpp (setHead), (setBody): Likewise.

	* src/dlvhex/Component.cpp: AtomNode::getRules() doesn't return const
	Rule*'s any more.
	* src/dlvhex/FixpointModelGenerator.cpp (compute): Likewise.
	* src/dlvhex/GuessCheckModelGenerator.cpp (compute): Likewise.
	* src/dlvhex/OrdinaryModelGenerator.cpp (compute): Likewise.

	* src/dlvhex/GraphBuilder.cpp (run): Changed const_iterator to iterator in
	rule-loop, since rule pointers are added to AtomNodes and could be
	modified there later.

	* src/dlvhex/dlvhex.cpp: Documentation.

2006-11-18  Roman Schindlauer  <roman@kr.tuwien.ac.at>

	* configure.ac: Bumped version to 1.4.

	* include/dlvhex/Atom.h: Documentation.

	* include/dlvhex/AtomNode.h: Introduced shared AtomNodePtr.
	* src/dlvhex/AtomNode.cpp: Likewise
	* include/dlvhex/BoostComponentFinder.h: Likewise.
	* include/dlvhex/Component.h: Likewise.
	* src/dlvhex/Component.cpp: Likewise.
	* include/dlvhex/ComponentFinder.h: Likewise.
	* src/dlvhex/ComponentFinder.cpp: Likewise.
	* src/dlvhex/BoostComponentFinder.cpp: Likewise.
	* include/dlvhex/ModelGenerator.h: Likewise.
	* src/dlvhex/FixpointModelGenerator.cpp: Likewise.
	* src/dlvhex/OrdinaryModelGenerator.cpp (compute): Likewise.
	* src/dlvhex/GraphBuilder.cpp (run): Likewise.
	* src/dlvhex/GuessCheckModelGenerator.cpp (compute): Likewise.

	* include/dlvhex/DependencyGraph.h: Moved GraphBuilder out of Constructor.
	Introduced AtomNodePtr.
	* src/dlvhex/DependencyGraph.cpp: Likewise.

	* include/dlvhex/ExternalAtom.h: Documentation.

	* include/dlvhex/Literal.h: Changed RuleBody_t to std::set. Documentation.

	* include/dlvhex/PluginInterface.h: Split Rewriter into Converter,
	Rewriter and Optimizer. Documentation.

	* include/dlvhex/PrintVisitor.h: added getStream().

	* include/dlvhex/Program.h: Changed ruleset_t to std::set. Documentation.

	* include/dlvhex/Registry.h: Added comment.

	* include/dlvhex/Repository.h: Added comment.

	* include/dlvhex/Rule.h: Changed RuleHead_t to std::set. Documentation.

	* include/dlvhex/Term.h: Documentation.

	* include/dlvhex/globals.h: Added verbose-types.
	* src/dlvhex/globals.cpp: Likewise.

	* src/dlvhex/ExternalAtom.cpp: Corrected error in atom construction.

	* src/dlvhex/HexParser.ypp: Changed push_back to insert for heads and
	bodies.

	* src/dlvhex/Literal.cpp (operator): Added less-than operator.

	* src/dlvhex/OutputBuilder.cpp (buildAnswerSet): Corrected tuple-output
	arity.

	* src/dlvhex/PrintVisitor.cpp: Adapted
	output loops to std::set instead of std::vector (heads and bodies).

	* src/dlvhex/Program.cpp: Adapted constructor to std::set (body).

	* src/dlvhex/Rule.cpp: less-than operator for Rule and RuleHead_t.

	* src/dlvhex/dlvhex.cpp: Introduced Converter-calls and Optimizer-calls.

	* src/testsuite/dlvhex/ASPsolverTest.cpp: Removed verbose output.

	* src/testsuite/dlvhex/TestGraphProcessor.cpp: Adpated to new head and
	body containers.

	* src/testsuite/dlvhex/TestSuite.cpp: Modified type of outputter.

2006-10-30  Roman Schindlauer  <roman@kr.tuwien.ac.at>

	* configure.ac: Turn off ps-documentation per default.

	* include/dlvhex/Term.h: Enhanced documentation. Changed type Type to
	TermType.
	* src/dlvhex/Term.cpp: Changed typedef of Type to TermType.

	* src/dlvhex/FixpointModelGenerator.cpp (compute): Enhanced documentation.
	* src/dlvhex/dlvhex.cpp: Likewise.

2006-10-27  Roman Schindlauer  <roman@kr.tuwien.ac.at>

	* src/dlvhex/ExternalAtom.cpp (findPluginAtom): Added function to check
	external atom parameters. Removed checks from constructor.
	* include/dlvhex/ExternalAtom.h: Likewise.

	* src/dlvhex/HexParser.ypp: Call check after construction of external
	atom.

2006-10-27  Roman Schindlauer  <roman@kr.tuwien.ac.at>

	* doxygen.am: Updating and improving doxygen output.
	* doxygen.cfg: Likewise.
	* include/dlvhex/ASPsolver.h: Likewise.
	* include/dlvhex/AggregateAtom.h: Likewise.
	* include/dlvhex/DLVresultParserDriver.h: Likewise.
	* include/dlvhex/HexParserDriver.h: Likewise.
	* include/dlvhex/Term.h: Likewise.
	* src/dlvhex/ASPsolver.cpp: Likewise.
	* src/dlvhex/Component.cpp (evaluate): Likewise.
	* src/dlvhex/DLVresultParserDriver.cpp: Likewise.
	* src/dlvhex/HexParserDriver.cpp: Likewise.
	* src/dlvhex/OutputBuilder.cpp: Likewise.
	* src/dlvhex/PluginInterface.cpp: Likewise.
	* src/dlvhex/Term.cpp (Term): Likewise.
	* src/dlvhex/dlvhex.cpp: Likewise.

2006-10-25  Thomas Krennwallner  <tkren@kr.tuwien.ac.at>

	* include/dlvhex/BaseVisitor.h: Add doxygen doc.
	* include/dlvhex/PrintVisitor.h: Likewise.
	* include/dlvhex/ProgramBuilder.h: Likewise.
	* include/dlvhex/Repository.h: Likewise.

2006-10-24  Thomas Krennwallner  <tkren@kr.tuwien.ac.at>

	* src/dlvhex/Makefile.am: Add PrintVisitor.cpp and bump library
	version to 3:0:0.

	* include/dlvhex/Makefile.am: Add BaseVisitor.h and
	PrintVisitor.h.

	* include/dlvhex/BaseVisitor.h: Add Visistor classes.
	* include/dlvhex/PrintVisitor.h: Likewise.
	* src/dlvhex/PrintVisitor.cpp: Likewise.

	* include/dlvhex/AggregateAtom.h: Implement Visitor Pattern.
	* include/dlvhex/Atom.h: Likewise.
	* include/dlvhex/AtomSet.h: Likewise.
	* include/dlvhex/ExternalAtom.h: Likewise.
	* include/dlvhex/Literal.h: Likewise.
	* include/dlvhex/ProgramBuilder.h: Likewise.
	* include/dlvhex/Repository.h: Likewise.
	* include/dlvhex/Rule.h: Likewise.
	* src/dlvhex/AggregateAtom.cpp: Likewise.
	* src/dlvhex/AnswerSet.cpp: Likewise.
	* src/dlvhex/Atom.cpp: Likewise.
	* src/dlvhex/AtomSet.cpp: Likewise.
	* src/dlvhex/BoostComponentFinder.cpp: Likewise.
	* src/dlvhex/ExternalAtom.cpp: Likewise.
	* src/dlvhex/GraphProcessor.cpp: Likewise.
	* src/dlvhex/GuessCheckModelGenerator.cpp: Likewise.
	* src/dlvhex/Literal.cpp: Likewise.
	* src/dlvhex/OutputBuilder.cpp: Likewise.
	* src/dlvhex/Program.cpp: Likewise.
	* src/dlvhex/ProgramBuilder.cpp: Likewise.
	* src/dlvhex/Repository.cpp: Likewise.
	* src/dlvhex/Rule.cpp: Likewise.
	* src/dlvhex/dlvhex.cpp: Likewise.
	* src/testsuite/dlvhex/TypeTest.cpp: Likewise.

2006-10-18  Roman Schindlauer  <roman@kr.tuwien.ac.at>

	* examples/agg1.hex: Added aggregates example and test.
	* examples/tests/dlvhextests.test: Likewise.

	* examples/tests/agg1.out: Added aggregates test result.

	* include/dlvhex/AggregateAtom.h: Added.
	* include/dlvhex/Makefile.am: Likewise.

	* include/dlvhex/Rule.h: Removed typedef of RuleBody_t.
	* include/dlvhex/Literal.h: Moved typedef of RuleBody_t here.

	* src/dlvhex/AggregateAtom.cpp: Added.
	* src/dlvhex/Makefile.am: Likewise.

	* src/dlvhex/HexParser.ypp: Added parsing of aggregates.
	* src/dlvhex/HexScanner.lpp: Likewise.

	* src/dlvhex/SafetyChecker.cpp (throw): Consider aggregate-atoms when
	checking for weak safety.

	* src/testsuite/dlvhex/run-dlvhex-tests.sh: Extended parsing of .test
	files: (optional) third string in each line is apssed to dlvhex as
	parameter.

2006-10-16  Roman Schindlauer  <roman@kr.tuwien.ac.at>

	* README: Extended.

	* include/dlvhex/Makefile.am: Install globals.h.

	* include/dlvhex/globals.h: Added functions addFilter() and getFilters()
	for global filter handling.
	* src/dlvhex/globals.cpp (addFilter,getFilters): Likewise.

	* src/dlvhex/ResultContainer.cpp (filterIn): Do nothing if filter list is
	empty.

	* src/dlvhex/dlvhex.cpp (main): Global filter handling.

2006-10-05  Thomas Krennwallner  <tkren@kr.tuwien.ac.at>

	* src/dlvhex/Component.cpp (SubGraph::dump): Use out instead of
	std::cout.
	Use std::cerr instead of std::cout for debugging output.

	* src/dlvhex/Makefile.am: Install libaspsolver and add depgraph
	related code to libdlvhexbase.

	* include/dlvhex/Rule.h: Add operator<< for Rules and
	WeakConstraints.
	* src/dlvhex/Rule.cpp: Likewise.

	* include/dlvhex/Makefile.am: Install depgraph related header
	files.

	* dlvhex.pc.in: Add libaspsolver to the libraries.

2006-09-27  Roman Schindlauer  <roman@kr.tuwien.ac.at>

	* README: Corrected and improved README.

	* examples/tests/dlvhextests.test: Added namespace test.
	* examples/namespace1.hex: Added.
	* examples/tests/namespace1.out: Added.

	* src/dlvhex/GraphBuilder.cpp (run): Allow NAF external atoms.

	* src/dlvhex/HexParser.ypp: Added NAF external atoms.

	* src/dlvhex/HexScanner.lpp: Corrected bug in counting newlines.

	* src/dlvhex/Makefile.am: Changed compilation order of ASPsolver.cpp.

	* src/dlvhex/dlvhex.cpp (printUsage), (main): Corrected and extended
	help-message. Added switch for keeping namespace-abbreviations in the
	result. Use mkstemp instead of tmpnam to avoid compiler warning.

	* src/testsuite/dlvhex/Makefile.am: Added parameter handling for
	invoking dlvhex from the test-script.
	* src/testsuite/dlvhex/run-dlvhex-tests.sh: Likewise. Escape single
	quotes when comparing dlvhex-output. Added character encoding in
	python script.

2006-09-18  Roman Schindlauer  <roman@kr.tuwien.ac.at>

	* include/dlvhex/globals.h: Introduced verbose-levels and
	verbose-actions. doVerbose() is true, if specified verbose-level is
	higher than passed verbose-action.
	* src/dlvhex/globals.cpp (Globals), (doVerbose): Likewise.

	* src/dlvhex/ASPsolver.cpp (callSolver): Catching exception if process
	pipe cannot be written.

	* src/dlvhex/Component.cpp (evaluate): Use doVerbose() method with
	corresponding flag for verbose output.
	* src/dlvhex/FixpointModelGenerator.cpp (compute): Likewise.
	* src/dlvhex/GuessCheckModelGenerator.cpp (compute): Likewise.
	* src/dlvhex/OrdinaryModelGenerator.cpp (compute): Likewise.

	* src/dlvhex/dlvhex.cpp (main): Dump rewritten program in
	verbose mode.

2006-09-17  Roman Schindlauer  <roman@kr.tuwien.ac.at>

	* Makefile.am: Added examples-subdir.

	* configure.ac: Added examples-Makefile.

	* examples/Makefile.am: Added.
	* examples/weak1.hex: Added test program.
	* examples/weak2.hex: Added test program.
	* examples/tests/dlvhextests.test: Added list of test-programs to be
	processed by testsuite.
	* examples/tests/weak1.out: Added test output.
	* examples/tests/weak2.out: Added test output.

	* examples/complex.hex: Removed.
	* examples/delicious.hex: Removed.
	* examples/foaf.hex: Removed.
	* examples/raptorerror.hex: Removed.
	* examples/shop.hex: Removed.
	* examples/shop.owl: Removed.
	* examples/test.hex: Removed.
	* examples/tweety.hex: Removed.
	* examples/tweety_bird.owl: Removed.

	* include/dlvhex/AnswerSet.h: Added static methods setMaxLevelWeight(),
	getMaxLevel().

	* include/dlvhex/ResultContainer.h: Removed lowestWeights class member
	variable.

	* src/dlvhex/Makefile.am: Changed order of libaspsolver sources to
	avoid missing bison-generated files in build process.

	* src/dlvhex/AnswerSet.cpp (setSet), (addWeight),
	(setMaxLevelWeight), (getMaxLevel): Added methods.

	* src/dlvhex/OutputBuilder.cpp (buildAnswerSet): Improve silent output
	in case of weak constraints.

	* src/dlvhex/ResultContainer.cpp (addSet), (print): Remove lowest cost
	computation at set-add-time. Stop model output in case of weak
	constraints after best model(s), correcting previous wrong handling.

	* src/dlvhex/dlvhex.cpp (printUsage), (main): Added switch --allmodels
	to print all models in case of weak constraints.

	* src/testsuite/dlvhex/run-dlvhex-tests.sh: Added script for checking
	dlvhex output on test programs.

	* src/testsuite/dlvhex/Makefile.am: Added dlvhex test script to
	testsuite.

2006-09-17  Thomas Krennwallner  <tkren@kr.tuwien.ac.at>

	* src/testsuite/dlvhex/Makefile.am (dlvhexTS_SOURCES): Use
	$(top_srcdir) instead of ../.. .
	(AM_CPPFLAGS): Add -I$(top_srcdir)/src.

	* configure.ac: Bump version to 1.3.
	Always define FLEXLEXER_H, otw. make distcheck is a no-op.

2006-09-15  Thomas Krennwallner  <tkren@kr.tuwien.ac.at>

	* configure.ac: Fix bashism.

2006-09-14  Thomas Krennwallner  <tkren@kr.tuwien.ac.at>

	* m4/cppunit.m4: Include updated macros from cppunit 1.12.0.

	* m4/boost.m4: Fix boost version checking on macosx.

	* configure.ac: Don't follow subdirectories when searching for
	FlexLexer.h.

	* src/dlvhex/ProcessBuf.cpp (ProcessBuf): sigemptyset() is a macro
	on macosx.

2006-09-13  Roman Schindlauer  <roman@kr.tuwien.ac.at>

	* configure.ac: Refined packaging of FlexLexer.h.

2006-09-13  Roman Schindlauer  <roman@kr.tuwien.ac.at>

	* include/common.h.in: New file.

	* README: Added configuration information.

	* configure.ac: Added host system checking. Added FlexLexer.h
	packaging.

	* src/dlvhex/ASPsolver.cpp (callSolver): Added comment.

	* src/dlvhex/GuessCheckModelGenerator.cpp (compute): Cleaned up code.

	* src/dlvhex/Makefile.am: Add FlexLexer.h to distribution directory.

	* src/dlvhex/dlvhex.cpp (printLogo): Added version number to logo.

2006-09-07  Thomas Krennwallner  <tkren@kr.tuwien.ac.at>

	* src/dlvhex/Makefile.am: Bump libdlvhexbase version to 2:0:0.

	* configure.ac: Bump dlvhex version to 1.2.

	* include/dlvhex/PluginInterface.h (PluginAtom::Answer):
	Shrinkwrap the output tuples with a boost::shared_ptr<>.
	* src/dlvhex/PluginInterface.cpp: Likewise.

	* src/dlvhex/ProcessBuf.cpp (ProcessBuf::ProcessBuf): Setup struct
	sigaction properly.
	(ProcessBuf::endoffile,ProcessBuf::close): Only close() valid file
	descriptors.

2006-08-20  Roman Schindlauer  <roman@kr.tuwien.ac.at>

	* include/dlvhex/DLVresultParserDriver.h
	(DLVresultParserDriver::parse): Added parameter for dlv
	errors.

	* include/dlvhex/globals.h: Added getVerboseStream() to return verbose
	output stream.

	* src/dlvhex/ASPsolver.cpp (callSolver): Improved verbose output.
	Moved maxint-directive to the end of the input program.

	* src/dlvhex/DLVresultParser.ypp: Keep track of dlv errors.

	* src/dlvhex/DLVresultParserDriver.cpp (parse): Call dlv-result parser
	with error-string parameter.

	* src/dlvhex/DLVresultScanner.lpp: Changed order of tokens.

	* src/dlvhex/ProcessBuf.cpp (open): Added redirection of STDERR.

	* src/dlvhex/dlvhex.cpp (main): Added defaults for global variables.
	Changed verbose-option to accept level.

	* src/dlvhex/globals.cpp (getVerboseStream): Added.

	* src/testsuite/dlvhex/ASPsolverTest.cpp (testExecution),
	(testResult): Added explanatory output.

2006-08-19  Thomas Krennwallner  <tkren@kr.tuwien.ac.at>

	* include/dlvhex/Atom.h (Atom::getArguments): Add non-emptyness
	assertion.

2006-08-18  Roman Schindlauer  <roman@kr.tuwien.ac.at>

	* configure.ac: Set version number to 1.0.0.

	* include/dlvhex/PluginInterface.h: Added Functions setVersion() and
	getVersionMajor(), getVersionMinor(), getVersionMicro(). Constructor
	sets version to 0.0.0.

	* src/dlvhex/PluginContainer.cpp (importPlugin): Added output of
	version number when loading a plugin.

2006-08-13  Thomas Krennwallner  <tkren@kr.tuwien.ac.at>

	* configure.ac: Bump version to 1.1.

2006-08-11  Thomas Krennwallner  <tkren@kr.tuwien.ac.at>

	* include/dlvhex/Term.h (Term::getUnquotedString): Inline code.
 	(Term::compare): Move Term::operator!= to Term::compare.
	* src/dlvhex/Term.cpp: Likewise.

	* include/dlvhex/OutputBuilder.h (OutputBuilder::getString):
 	Inline code.
	* src/dlvhex/OutputBuilder.cpp: Likewise.

	* include/dlvhex/ExternalAtom.h (ExternalAtom::getArguments):
 	Inline code.
	* src/dlvhex/ExternalAtom.cpp: Likewise.

	* src/dlvhex/Atom.cpp (Atom::operator<): Directly operate on
 	arguments instead of a temporary copy of arguments.
 	(Atom::getArguments): Inline code.
 	(Atom::getArgument,Atom::getPredicate): Use a const reference
 	return value.
	* include/dlvhex/Atom.h: Likewise.

2006-08-09  Thomas Krennwallner  <tkren@kr.tuwien.ac.at>

	* src/dlvhex/AtomSet.cpp (AtomSet::operator<): Use
	std::lexicographical_compare instead of std::mismatch.

	* src/dlvhex/AnswerSet.cpp (AnswerSet::operator<): Fix ordering.

2006-08-08  Roman Schindlauer  <roman@kr.tuwien.ac.at>

	* include/dlvhex/globals.h: Changed global variables to singleton
	class.
	* src/dlvhex/globals.cpp (Globals), (Instance), (getOption), (setOption): Likewise.

	* src/dlvhex/ASPsolver.cpp (callSolver): Adjusted to new global class (reading values of dlvhex-switches).
	* src/dlvhex/BoostComponentFinder.cpp (findStrongComponents): Likewise.
	* src/dlvhex/Component.cpp (evaluate): Likewise.
	* src/dlvhex/DLVresultParser.ypp: Likewise.
	* src/dlvhex/DependencyGraph.cpp (componentFinder): Likewise.
	* src/dlvhex/FixpointModelGenerator.cpp (serializeProgram), (compute):Likewise.
	* src/dlvhex/GraphProcessor.cpp (run): Likewise.
	* src/dlvhex/GuessCheckModelGenerator.cpp (compute): Likewise.
	* src/dlvhex/HexParser.ypp: Likewise.
	* src/dlvhex/OrdinaryModelGenerator.cpp (initialize), (compute): Likewise.
	* src/dlvhex/PluginContainer.cpp (importPlugin): Likewise.
	* src/dlvhex/SafetyChecker.cpp (SafetyCheckerBase), (throw): Likewise.
	* src/dlvhex/dlvhex.cpp (main): Likewise.
	* src/testsuite/dlvhex/ASPsolverTest.cpp (setUp): Likewise.

	* src/dlvhex/AtomSet.cpp: Corrected AtomSet< operator.

	* src/dlvhex/Makefile.am: Added version-info for libdlvhexbase.

	* src/testsuite/dlvhex/TestGraphProcessor.cpp (testSimple): Added debug-output.


2006-08-07  Thomas Krennwallner  <tkren@kr.tuwien.ac.at>

	* include/dlvhex/AtomSet.h (AtomSet::const_iterator): Add support
	for pre- and postfix operator--().

2006-08-07  Roman Schindlauer  <roman@kr.tuwien.ac.at>

	* configure.ac: Allowing non-absolute dlv-path.

	* src/dlvhex/ProcessBuf.cpp (open): Allowing dlv to be executed in
	user-$PATH


2006-08-04  Thomas Krennwallner  <tkren@kr.tuwien.ac.at>

	* include/dlvhex/AtomSet.h (AtomSet::const_iterator): In order to
	get the STL algorithms working we inherit from std::iterator<>.

2006-07-31  Roman Schindlauer  <roman@kr.tuwien.ac.at>

	* include/dlvhex/PluginInterface.h: New prototype for setOptions().

	* src/dlvhex/dlvhex.cpp (main): Improved option handling with plugins.


2006-07-23  Thomas Krennwallner  <tkren@kr.tuwien.ac.at>

	* src/dlvhex/Literal.cpp (Literal::operator=): Return *this.

	* src/dlvhex/Atom.cpp: Pass ctor arguments by reference.
	* include/dlvhex/Atom.h: Likewise.

	* include/dlvhex/AtomSet.h (AtomSet::const_iterator::operator->):
	Add operator.

2006-07-19  Roman Schindlauer  <roman@kr.tuwien.ac.at>

	* include/dlvhex/Term.h: Added function isAnon().

	* src/dlvhex/ASPsolver.cpp (callSolver): Debug output added/removed.

	* src/dlvhex/HexParser.ypp: Removed comment.

	* src/dlvhex/Term.cpp: Added isAnon(). Fixed wrong unification
	handling.


2006-07-10  Thomas Krennwallner  <tkren@kr.tuwien.ac.at>

	* m4/doxygen.m4: Fix for newer autoconfs, see Debian Bug #368712.

2006-07-06  Thomas Krennwallner  <tkren@kr.tuwien.ac.at>

	* configure.ac: Add AC_LIBTOOL_DLOPEN.

	* src/dlvhex/Makefile.am (dlvhex_LDFLAGS): Add -static and
	-export-dynamic.

2006-06-21  Thomas Krennwallner  <tkren@kr.tuwien.ac.at>

	* configure.ac: Add AC_LIBTOOL_DLOPEN.

	* src/dlvhex/Makefile.am (dlvhex_LDFLAGS): Add -static and
	-export-dynamic.

2006-06-16  Roman Schindlauer  <roman@kr.tuwien.ac.at>

	* configure.ac: Changed version number to 1.0. This will now be the
	official dlvhex 1.0 release.

2006-06-15  Thomas Krennwallner  <tkren@kr.tuwien.ac.at>

	* src/dlvhex/Makefile.am: Check versions of bison and flex.

	* src/dlvhex/HexParserDriver.cpp: Include HexFlexLexer.h

	* src/dlvhex/DLVresultParserDriver.cpp: Include DLVresultFlexLexer.h.

	* src/dlvhex/DLVresultParser.ypp: Adapt parser to bison 2.2/2.3.
	* src/dlvhex/DLVresultScanner.lpp: Likewise.
	* src/dlvhex/HexParser.ypp: Likewise.
	* src/dlvhex/HexScanner.lpp: Likewise.

	* include/dlvhex/Makefile.am (noinst_HEADERS): Add
	HexFlexLexer.h and DLVresultFlexLexer.h.

	* include/dlvhex/ExternalAtom.h: Fix warning.
	* src/dlvhex/ExternalAtom.cpp: Likewise.

	* include/dlvhex/HexParserDriver.h (HexFlexLexer): Remove.

	* include/dlvhex/DLVresultParserDriver.h (DLVresultFlexLexer): Remove.

	* include/dlvhex/DLVresultFlexLexer.h: New file.
	* include/dlvhex/HexFlexLexer.h: Likewise.

2006-06-12  Roman Schindlauer  <roman@kr.tuwien.ac.at>

	* src/dlvhex/AnswerSet.cpp: Corrected answer set ordering in case of
	weak constraints (higher levels have higher priority).

	* src/dlvhex/ResultContainer.cpp (filterIn): Keep only positive facts
	if filter is used.

	* src/dlvhex/dlvhex.cpp (main): do not try to close dlt-inputstream if
	dlt is not used.


2006-06-07  Roman Schindlauer  <roman@kr.tuwien.ac.at>

	* include/dlvhex/AtomSet.h: New function matchAtom().
	* src/dlvhex/AtomSet.cpp: Likewise.

	* include/dlvhex/Component.h: Prepared input set filtering for
	components.
	* src/dlvhex/Component.cpp (modelGenerator), (evaluate): Likewise.

	* include/dlvhex/NamesTable.h: Corrected error in namespace handling.

	* src/dlvhex/GuessCheckModelGenerator.cpp (compute): Corrected wrong
	behaviour.

	* src/dlvhex/Makefile.am: Removed static linking.

	* src/dlvhex/Term.cpp: Corrected bug in getUnquotedStrings().

	Fixes bug: #25


2006-06-06  Roman Schindlauer  <roman@kr.tuwien.ac.at>

	* include/dlvhex/NamesTable.h: Added compare method for name-iterator.

	* include/dlvhex/Term.h: Return const string& instead of string.

	* src/dlvhex/Atom.cpp: Accelerated Atom< ().

	* src/dlvhex/Term.cpp: Accelerated Term!= () by comparing
	term-name-iterators instead of term-strings.


2006-06-05  Roman Schindlauer  <roman@kr.tuwien.ac.at>

	* src/dlvhex/dlvhex.cpp (insertNamespaces), (removeNamespaces),
	(main): Adapted namespace handling to new namestable - strings are now
	stored with their quotes.

	* src/dlvhex/helper.cpp (stringExplode): Do not create a vector
	element if string to explode is empty. This allows for an empty filter
	string to have no effect.


2006-06-04  Roman Schindlauer  <roman@kr.tuwien.ac.at>

	* include/dlvhex/NamesTable.h: Added lookup table to speed up
	name-retrieval.

	* src/dlvhex/Atom.cpp: Improved speed of operator<.

	* src/dlvhex/DLVresultParser.ypp: Removed debug switches.

	* src/dlvhex/Term.cpp (Term): Simplified handling of quoted strings.

2006-05-31  Roman Schindlauer  <roman@kr.tuwien.ac.at>

	* include/dlvhex/Atom.h: Modified the BuiltinPredicate to be closer to
	the parent class Atom.
	* src/dlvhex/Atom.cpp (BuiltinPredicate): Likewise.

	* include/dlvhex/ResultContainer.h: Added workaround to remove DLT
	auxiliary atoms from result.
	* src/dlvhex/ResultContainer.cpp (filterOutDLT): Likewise.
	* src/dlvhex/dlvhex.cpp (main): Likewise.

	Fixes bug: #27


2006-05-24  Thomas Krennwallner  <tkren@kr.tuwien.ac.at>

	* include/dlvhex/ProcessBuf.h: New file.
	* src/dlvhex/ProcessBuf.cpp: Likewise.

	* configure.ac: Don't create non-existing examples/Makefile.

	* include/dlvhex/Makefile.am (noinst_HEADERS): Add ProcessBuf.h.

	* src/dlvhex/Makefile.am (libaspsolver_la_SOURCES): Add ProcessBuf.cpp.

	* src/dlvhex/DLVresultParserDriver.cpp: Remove returncode
	parameter.
	* include/dlvhex/DLVresultParserDriver.h: Likewise.

	* src/dlvhex/DLVresultParser.ypp: Remove returncode parameter.
	Allow empty input (-silent).

	* src/dlvhex/ASPsolver.cpp (ASPsolver::callSolver): Outsource fork
	code to ProcessBuf.

	* include/dlvhex/ASPsolver.h (ASPsolver::callSolver): Use a
	reference to const std::string as program parameter.

2006-05-20  Roman Schindlauer  <roman@kr.tuwien.ac.at>

	* Makefile.am: Removed example directory.

	* bootstrap.sh: Added glibtoolize if libtoolize is not found (MacOS).

	* examples/Makefile.am: Removed.

	* include/dlvhex/Atom.h: Reintroduced the usage of Terms in builtins
	to enable namespace handling for builtin atoms.

	* src/dlvhex/ASPsolver.cpp (callSolver): Improved method of calling
	dlv, avoiding temp-file and problems on MacOS.
	* src/dlvhex/DLVresultParser.ypp: Likewise.

	* src/dlvhex/HexParser.ypp: Calling builtin-constructor with terms.

	* src/dlvhex/HexScanner.lpp: Allowing empty string constants.

	* src/dlvhex/Makefile.am: Enabled static linking.

	* src/dlvhex/dlvhex.cpp (main): NameTable debug output correction.

	Fixes bug: #26, #29


2006-05-16  Roman Schindlauer  <roman@kr.tuwien.ac.at>

	* include/dlvhex/AnswerSet.h: Added operator<< for debugging
	purposes.

	* include/dlvhex/AtomSet.h: Changed return value of print() from void
	to std::ostream to be compatible with other print() functions.
	* src/dlvhex/AtomSet.cpp: Likewise.

	* include/dlvhex/HexParserDriver.h: Added function setOrigin() to set
	a filename associated with the input to parse.

	* src/dlvhex/AnswerSet.cpp (operator<): Corrected wrong operator
	behaviour. Added operator<< for debugging purposes.

	* src/dlvhex/GuessCheckModelGenerator.cpp (compute): Corrected
	algorithm.

	* src/dlvhex/HexParser.ypp: Registered filename to Rule constructor.

	* src/dlvhex/HexParserDriver.cpp (setOrigin), (parse): Added function
	setOrigin(). Added correct error handling to function parse when
	called with istream.

	* src/dlvhex/SafetyChecker.cpp (throw): Corrected safety error message
	handling. Modified verbose output.

	* src/dlvhex/dlvhex.cpp (main): Added passing of filename to parser
	driver.

	Fixes bug: #13, #16

2006-05-13  Roman Schindlauer  <roman@kr.tuwien.ac.at>

	* src/dlvhex/Atom.cpp (operator<): Throw proper exception in case of
	arity mismatch.

	* src/dlvhex/HexParser.ypp: Catch exception coming from creating a new
	Atom or adding it to the factory.

	Fixes bug: #22, 23


2006-05-10  Roman Schindlauer  <roman@kr.tuwien.ac.at>

	* include/dlvhex/Atom.h: Modified BuiltinPredicate to consist of a
	general string instead of of two terms an an operator.

	* src/dlvhex/ASPsolver.cpp (callSolver): The maxint directive for dlv
	has to prepend the program instead of being appended at the end.
	Corrected.

	* src/dlvhex/Atom.cpp (operator<): Removed arity assertion for
	comparisons of atoms with variable predicates.

	* src/dlvhex/AtomSet.cpp: Corrected predicateMatches() operator
	parameters.

	* src/dlvhex/HexParser.ypp: Modified parsing of builtin predicates to
	fit class modifications. Added parsing of #int() predicate.

	* src/dlvhex/SafetyChecker.cpp (testRules): Included variable
	predicate in body in list of safe variables.

	Fixes bug: #19, #20, #21


2006-05-09  Roman Schindlauer  <roman@kr.tuwien.ac.at>

	* include/dlvhex/Term.h: Added methods Term::registerAuxiliaryName()
	and Term::getAuxiliaryNames() as an interface for the list of
	auxiliary names.
	* src/dlvhex/Term.cpp: Likewise.

	* src/dlvhex/ExternalAtom.cpp (constructor): Adapted to call new
	Term::registerAuxiliaryName().
	* src/dlvhex/Rule.cpp (WeakConstraint constructor): Likewise.
	* src/dlvhex/dlvhex.cpp (main): Likewise.


2006-05-07  Roman Schindlauer  <roman@kr.tuwien.ac.at>

	* src/dlvhex/ASPsolver.cpp (ASPsolver::callSolver): Extended verbose
	output in case of solver failure.

	* src/dlvhex/ExternalAtom.cpp (ExternalAtom::operator==): Corrected
	equality operator.

	* src/dlvhex/dlvhex.cpp (main): Improved help output. Added command
	line switch --noeval. Added verbose output for plugin search
	locations.


2006-05-05  Roman Schindlauer  <roman@kr.tuwien.ac.at>

	* include/dlvhex/Atom.h: Made operator!= nonvirtual.

	* include/dlvhex/Error.h: Cleaned up error handling.

	* include/dlvhex/ExternalAtom.h: Introduced second operator== for
	comparison with Atom&. Two comparison functions, for Atom& and for
	ExternalAtom&, are needed.
	* src/dlvhex/Error.cpp: Likewise.

	* src/dlvhex/HexParser.ypp: Catching exceptions from propositional
	atom creation.

	* src/dlvhex/HexParserDriver.cpp: (parse): Adapted to new error
	handling.
	* src/dlvhex/dlvhex.cpp: (main): Likewise.


2006-05-04  Roman Schindlauer  <roman@kr.tuwien.ac.at>

	* include/dlvhex/Atom.h (GetArguments): Made method virtual.

	* include/dlvhex/ExternalAtom.h (GetAguments): Made method virtual.

	* src/dlvhex/ExternalAtom.cpp: Implemented operator==.

	* src/dlvhex/GraphBuilder.cpp (run): Added proper dependency handling
	of chained external atoms within one rule body.

2006-05-04  Roman Schindlauer  <roman@kr.tuwien.ac.at>

	* include/dlvhex/PluginInterface.h: Changed rewriter stream types to pointers.

	* include/dlvhex/globals.h: Added string to be passed to the ASP
	solver for adding a maxint-directive.

	* src/dlvhex/ASPsolver.cpp (callSolver): Added maxint-directive to
	the program to be solved, from a global variable set in the Hex-parser.

	* src/dlvhex/AnswerSet.cpp (moreExpensiveThan): Corrected error in
	reading weights of the specified weight-vector.

	* src/dlvhex/Atom.cpp (Constructor): Moved assertion for nonground
	predicate names to initialization of non-propositional atoms. Added
	SyntaxError in case of variable propositional atoms.

	* src/dlvhex/HexParser.ypp: Added parsing of maxint-directive.
	Admitted empty parentheses for external atoms with output arity zero.

	* src/dlvhex/dlvhex.cpp (main): Corrected handling of streams and
	rewriters.

	* src/dlvhex/globals.cpp: Added string for maxint-directive.

2006-05-03  Roman Schindlauer  <roman@kr.tuwien.ac.at>

	* include/dlvhex/AnswerSet.h: New File.

	* include/dlvhex/Makefile.am: Added AnswerSet.h.

	* include/dlvhex/OutputBuilder.h: Changed all AtomSet to AnswerSet.

	* include/dlvhex/Program.h: Added addition and retrieval for weak
	constraints.
	* src/dlvhex/Program.cpp: Likewise.

	* include/dlvhex/ResultContainer.h: Changed type of result from
	std::vector<AtomSet> to std::set<AnswerSetPtr,
	ResultContainer::AnswerSetPtrCompare>. Added comparison operator
	for AnswerSetPtrCompare. Added handling of weak constraint-
	auxiliary predicate. Added vector for optimal costs.
	* src/dlvhex/ResultContainer.cpp: Likewise.

	* include/dlvhex/Rule.h: Added class for weak constraints, derived
	from Rule.
	* src/dlvhex/Rule.cpp: Likewise.

	* src/dlvhex/AnswerSet.cpp: New file.

	* src/dlvhex/DLVresultParser.ypp: Introduced number type for
	integer handling.
	* src/dlvhex/DLVresultScanner.lpp: Likewise.

	* src/dlvhex/HexParser.ypp: Added weak constraint handling.
	Introduced number type for integer handling. Added predicate syntax
	for builtins.

	* src/dlvhex/HexScanner.lpp: Introduced number type for integer
	handling.

	* src/dlvhex/Makefile.am: Added AnswerSet.cpp.

	* src/dlvhex/OutputBuilder.cpp (buildAnswerSet): Added weight
	output for answer set costs.

	* src/dlvhex/ParserDriver.cpp: Corrected bug of wrong line output
	in case of syntax errors.

	* src/dlvhex/Term.cpp (operator!=) Corrected bug in handling
	NULLCONST.

	* src/dlvhex/dlvhex.cpp (main): Reactivated dlt preparsing. Added
	support for weak constraints.

	Fixes bug: #9, #10, #11

2006-05-02  Roman Schindlauer  <roman@kr.tuwien.ac.at>

	* include/dlvhex/PluginInterface.h (setOptions): Modified argument type.

	* src/dlvhex/AtomSet.cpp (operator<) Corrected semantics of AtomSet
	comparison.

	* src/dlvhex/GuessCheckModelGenerator.cpp (compute): Corrected bug in
	creation of guessing rules - replacement atoms for external atoms were
	created without input arguments.

	* src/dlvhex/dlvhex.cpp (main): Updated option handling, passing
	unparsed options to plugins and aborting, if any options are left
	after plugins. Commented out dlt-preparsing. Activated
	plugin-rewriters.

	* src/testsuite/dlvhex/TestGraphProcessor.cpp (testSimple): Removed
	debug output.

	* src/testsuite/dlvhex/TypeTest.cpp (testConstruction): Added test
	for set of AtomSet comparison.

2006-04-25  Roman Schindlauer  <roman@kr.tuwien.ac.at>

	* Makefile.am: Added doxygen stuff to EXTRA_DIST files.

	* README: Added.

	* ChangeLog: Added.

	* configure.ac: Removed bison/flex checks, commented back in boost-header
	checks.

	* examples/Makefile.am: Removed shop.owl (needs other plugins, not
	useful as pure dlvhex-example).

	* src/dlvhex/Makefile.am: Reformat. Added bison output files to
	EXTRA_DIST.

	* src/dlvhex/ASPsolver.cpp (callSolver): Corrected debug-output.

	* src/dlvhex/AtomFactory.cpp (reset): Added reset() to clear factory.
	* include/dlvhex/AtomFactory.h: Likewise.

	* src/dlvhex/AtomSet.cpp (multiplySets): Added check for minimality.

	* src/dlvhex/Literal.cpp (operator=): Added assignment operator.
	* include/dlvhex/Literal.h: Likewise.

	* src/dlvhex/dlvhex.cpp (main): Prepared integration of
	plugin-rewriters.

	* include/dlvhex/Makefile.am: Added missing header files.

	* include/dlvhex/BoostComponentFinder.h: Removed superficial
	header-includes.

	* include/dlvhex/ComponentFinder.h: Added (empty) virtual Destructor.

	* include/dlvhex/DLVresultFlexLexer.h: Removed.

	* include/dlvhex/AtomSet.h: Added operator< for comparison of sets of AtomSets (does
	not work yet).

	* src/testsuite/dlvhex/ASPsolverTest.cpp (tearDown): Added reset of
	AtomFactory after each test in order to avoid conflicting atoms.

	* src/testsuite/dlvhex/TestGraphProcessor.cpp: Added.

	* src/testsuite/dlvhex/Makefile.am: Added dlvhex-sources necessary for
	the new TestGraphProcessor class.

	* include/testsuite/dlvhex/Makefile.am: Added TestGraphProcessor.h.<|MERGE_RESOLUTION|>--- conflicted
+++ resolved
@@ -1,32 +1,3 @@
-<<<<<<< HEAD
-2011-08-26  Tri Kurniawan Wijaya  <trikurniawanwijaya@gmail.com>
-
-	* include/dlvhex/HexGrammar.tcc: Optimized parsing condition.
-
-	* include/dlvhex/HexGrammar.h: Correctly parsing module input list. Updated with the new parser. Working revision.
-	* include/dlvhex/MLPSolver.hpp: Likewise.
-	* include/dlvhex/HexGrammar.tcc: Likewise.
-	* src/dlvhex/HexGrammar.cpp: Likewise.
-	* testsuite/TestHexParser.cpp: Likewise.
-	* testsuite/TestHexParserModule.cpp: Likewise.
-	* testsuite/TestMLPSolver.cpp: Likewise.
-
-2011-08-25  Tri Kurniawan Wijaya  <trikurniawanwijaya@gmail.com>
-
-	* include/dlvhex/ModuleTable.hpp: Renaming predicates in module body (non-working revision, yet).
-	* include/dlvhex/HexGrammar.tcc: Likewise.
-	* testsuite/TestHexParser.cpp: Likewise.
-
-	* include/dlvhex/HexGrammar.h: Parsing module header (non-working revision, yet).
-	* include/dlvhex/ModuleTable.hpp: Likewise.
-	* include/dlvhex/HexGrammar.tcc: Likewise.
-	* testsuite/TestHexParser.cpp: Likewise.
-
-	* include/dlvhex/HexGrammar.h: Parsing predicate. Differentiation between predicates and terms.
-	* include/dlvhex/PredicateTable.hpp: Likewise.
-	* include/dlvhex/HexGrammar.tcc: Likewise.
-	* include/dlvhex/Module.hpp: Likewise.
-=======
 2011-08-29  Peter Schueller  <ps@kr.tuwien.ac.at>
 
 	* include/dlvhex/EvalHeuristicFromFile.hpp: Added new evaluation heuristic
@@ -61,7 +32,34 @@
 	* examples/tests/extatom3.out: Likewise.(...)
 	* examples/tests/README.txt: Likewise.(...)
 	* examples/tests/dlvhextests.test: Likewise.(...)
->>>>>>> b02906ea
+
+2011-08-26  Tri Kurniawan Wijaya  <trikurniawanwijaya@gmail.com>
+
+	* include/dlvhex/HexGrammar.tcc: Optimized parsing condition.
+
+	* include/dlvhex/HexGrammar.h: Correctly parsing module input list. Updated with the new parser. Working revision.
+	* include/dlvhex/MLPSolver.hpp: Likewise.
+	* include/dlvhex/HexGrammar.tcc: Likewise.
+	* src/dlvhex/HexGrammar.cpp: Likewise.
+	* testsuite/TestHexParser.cpp: Likewise.
+	* testsuite/TestHexParserModule.cpp: Likewise.
+	* testsuite/TestMLPSolver.cpp: Likewise.
+
+2011-08-25  Tri Kurniawan Wijaya  <trikurniawanwijaya@gmail.com>
+
+	* include/dlvhex/ModuleTable.hpp: Renaming predicates in module body (non-working revision, yet).
+	* include/dlvhex/HexGrammar.tcc: Likewise.
+	* testsuite/TestHexParser.cpp: Likewise.
+
+	* include/dlvhex/HexGrammar.h: Parsing module header (non-working revision, yet).
+	* include/dlvhex/ModuleTable.hpp: Likewise.
+	* include/dlvhex/HexGrammar.tcc: Likewise.
+	* testsuite/TestHexParser.cpp: Likewise.
+
+	* include/dlvhex/HexGrammar.h: Parsing predicate. Differentiation between predicates and terms.
+	* include/dlvhex/PredicateTable.hpp: Likewise.
+	* include/dlvhex/HexGrammar.tcc: Likewise.
+	* include/dlvhex/Module.hpp: Likewise.
 
 2011-08-25  Peter Schueller  <ps@kr.tuwien.ac.at>
 
