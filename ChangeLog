--- conflicted
+++ resolved
@@ -1,4 +1,40 @@
-<<<<<<< HEAD
+2010-07-01  Thomas Krennwallner  <tkren@kr.tuwien.ac.at>
+
+	* src/dlvhex/Makefile.am: Atom ABI change: bumping so-versions:
+	(libdlvhexbase_la_LDFLAGS): Bump version-info to 6:0:1.
+	(libaspsolver_la_LDFLAGS):  Bump version-info to 1:1:0.
+	* src/dlvhex/Benchmarking.cpp: Add emacs local variables.
+	* configure.ac: Added check for boost::date_time library.
+
+2010-07-01  Peter Schueller  <ps@kr.tuwien.ac.at>
+
+	* include/dlvhex/Atom.h: Added constructors for increasing parse
+	efficiency (minimizing copying of Term objects).
+	* src/dlvhex/Atom.cpp: Likewise.
+
+	* src/dlvhex/DLVresultParserDriver.cpp: Rewrote DLVresultParserDriver
+	using Spirit V2 (for performance reasons).
+
+	* src/dlvhex/Term.cpp: Improving Term copy constructor efficiency,
+	added possibility for benchmarking (counting Term constructor invocations).
+
+	* include/dlvhex/ASPSolver.tcc: Using new benchmarking.
+	* src/dlvhex/Component.cpp: Likewise.
+	* src/dlvhex/GuessCheckModelGenerator.cpp: Likewise.
+	* src/dlvhex/OrdinaryModelGenerator.cpp: Likewise.
+	* src/dlvhex/FixpointModelGenerator.cpp: Likewise.
+	* src/dlvhex/ASPSolver.cpp: Likewise.
+	* src/dlvhex/State.cpp: Likewise.
+
+	* include/dlvhex/Benchmarking.h: Replaced benchmarking by new
+	more versatile benchmarking system (usable by plugins, even if
+	dlvhex is not built with --enable-debug).
+	* include/dlvhex/globals.h: Likewise.
+	* include/dlvhex/Makefile.am: Likewise.
+	* src/dlvhex/Benchmarking.cpp: Likewise.
+	* src/dlvhex/dlvhex.cpp: Likewise.
+	* src/dlvhex/Makefile.am: Likewise.
+
 2010-06-28  Thomas Krennwallner  <tkren@kr.tuwien.ac.at>
 
 	* Makefile.am (AUTOMAKE_OPTIONS): Force automake >= 1.11.
@@ -17,20 +53,6 @@
 
 	* configure.ac: Bump version to 2.0.0.
 	Add compiler settings info.
-=======
-2010-06-30  Thomas Krennwallner  <tkren@kr.tuwien.ac.at>
-
-	* src/dlvhex/Makefile.am: Add BENCHMARKING for conditionally
-	compiling Benchmarking.cpp.
-	(libdlvhexbase_la_LDFLAGS): Bump version-info to 6:0:1.
-	(libaspsolver_la_LDFLAGS):  Bump version-info to 1:1:0.
-	* configure.ac: Likewise.
-	* include/dlvhex/Makefile.am: Likewise.
-
-	* src/dlvhex/Benchmarking.cpp: Add emacs local variables.
-
-	* include/dlvhex/Benchmarking.h: Use HAVE_CONFIG_H.
->>>>>>> bb137cc3
 
 2010-06-23  Thomas Krennwallner  <tkren@kr.tuwien.ac.at>
 
