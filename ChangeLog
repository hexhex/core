--- conflicted
+++ resolved
@@ -1,8 +1,3 @@
-<<<<<<< HEAD
-2010-06-07  Matthias Steindl  <steindlmatthias@gmx.at>
-
-	* AUTHORS: Add Peter & me to the list of authors.
-=======
 2010-06-08  Thomas Krennwallner  <tkren@kr.tuwien.ac.at>
 
 	* include/dlvhex/ProgramCtx.h: Fix const-pointer return type warnings.
@@ -11,7 +6,10 @@
 	* bootstrap.sh: Add sanity checks for the autotool commands.
 
 	* AUTHORS: Add Peter to the list of authors.
->>>>>>> 2a257668
+
+2010-06-07  Matthias Steindl  <steindlmatthias@gmx.at>
+
+	* AUTHORS: Add Peter & me to the list of authors.
 
 2010-05-14  Peter Schueller  <ps@kr.tuwien.ac.at>
 
