/* dlvhex -- Answer-Set Programming with external interfaces.
 * Copyright (C) 2005, 2006, 2007 Roman Schindlauer
 * Copyright (C) 2006, 2007, 2008, 2009, 2010 Thomas Krennwallner
 * Copyright (C) 2009, 2010 Peter Schüller
 * Copyright (C) 2007, 2008 Thomas Krennwallner
 * 
 * This file is part of dlvhex.
 *
 * dlvhex is free software; you can redistribute it and/or modify it
 * under the terms of the GNU Lesser General Public License as
 * published by the Free Software Foundation; either version 2.1 of
 * the License, or (at your option) any later version.
 *
 * dlvhex is distributed in the hope that it will be useful, but
 * WITHOUT ANY WARRANTY; without even the implied warranty of
 * MERCHANTABILITY or FITNESS FOR A PARTICULAR PURPOSE.  See the GNU
 * Lesser General Public License for more details.
 *
 * You should have received a copy of the GNU Lesser General Public
 * License along with dlvhex; if not, write to the Free Software
 * Foundation, Inc., 51 Franklin St, Fifth Floor, Boston, MA
 * 02110-1301 USA.
 */


/**
 * @file   State.h
 * @author Thomas Krennwallner
 * @date   
 * 
 * @brief  
 * 
 */

#if !defined(_DLVHEX_STATE_H)
#define _DLVHEX_STATE_H

#include "dlvhex/PlatformDefinitions.h"
#include "dlvhex/fwd.hpp"

#include <boost/shared_ptr.hpp>

DLVHEX_NAMESPACE_BEGIN

/**
 * @brief State base class.
 */
class DLVHEX_EXPORT State
{
<<<<<<< HEAD
 protected:
  void
  changeState(ProgramCtx*, const boost::shared_ptr<State>&);

 public:
  virtual
  ~State()
  {}

  virtual void
  openPlugins(ProgramCtx*);

  virtual void
  convert(ProgramCtx*);

  virtual void
  parse(ProgramCtx*);

  virtual void
  moduleSyntaxCheck(ProgramCtx*);

  virtual void
  rewrite(ProgramCtx*);

  virtual void
  createNodeGraph(ProgramCtx*);

  virtual void
  optimize(ProgramCtx*);

  virtual void
  safetyCheck(ProgramCtx*);

  virtual void
  strongSafetyCheck(ProgramCtx*);

  virtual void
  createDependencyGraph(ProgramCtx*);

  virtual void
  setupProgramCtx(ProgramCtx*);

  virtual void
  evaluate(ProgramCtx*);

  virtual void
  postProcess(ProgramCtx*);

  virtual void
  output(ProgramCtx*);
=======
protected:
  void changeState(ProgramCtx*, const boost::shared_ptr<State>&);

public:
  virtual ~State() {}

  virtual void showPlugins(ProgramCtx*);
  virtual void convert(ProgramCtx*);
  virtual void parse(ProgramCtx*);
	virtual void rewriteEDBIDB(ProgramCtx*);
	virtual void optimizeEDBDependencyGraph(ProgramCtx*);
	virtual void createComponentGraph(ProgramCtx*);
	virtual void createEvalGraph(ProgramCtx*);
  virtual void safetyCheck(ProgramCtx*);
  virtual void strongSafetyCheck(ProgramCtx*);
  virtual void configureModelBuilder(ProgramCtx*);
  virtual void createDependencyGraph(ProgramCtx*);
  virtual void evaluate(ProgramCtx*);
  virtual void postProcess(ProgramCtx*);
>>>>>>> 0b6d6f80
};

class DLVHEX_EXPORT ShowPluginsState : public State
{
public:
  virtual void showPlugins(ProgramCtx*);
};

class DLVHEX_EXPORT ConvertState : public State
{
public:
  virtual void convert(ProgramCtx*);
};

class DLVHEX_EXPORT ParseState : public State
{
public:
  virtual void parse(ProgramCtx*);
};

<<<<<<< HEAD
class DLVHEX_EXPORT ModuleSyntaxCheckState : public State
{
 public:
  virtual void
  moduleSyntaxCheck(ProgramCtx*);
};

=======
>>>>>>> 0b6d6f80
class DLVHEX_EXPORT RewriteState : public State
{
public:
  virtual void rewrite(ProgramCtx*);
};

class DLVHEX_EXPORT CreateDependencyGraphState : public State
{
public:
  virtual void createDependencyGraph(ProgramCtx*);
};

class DLVHEX_EXPORT OptimizeEDBDependencyGraphState : public State
{
public:
  virtual void optimizeEDBDependencyGraph(ProgramCtx*);
};

class DLVHEX_EXPORT CreateComponentGraphState : public State
{
public:
  virtual void createComponentGraph(ProgramCtx*);
};

class DLVHEX_EXPORT CreateEvaluationGraphState : public State
{
public:
  virtual void createEvaluationGraph(ProgramCtx*);
};

class DLVHEX_EXPORT SafetyCheckState : public State
{
public:
  virtual void safetyCheck(ProgramCtx*);
};

class DLVHEX_EXPORT StrongSafetyCheckState : public State
{
public:
  virtual void strongSafetyCheck(ProgramCtx*);
};

class DLVHEX_EXPORT SetupProgramCtxState : public State
{
public:
  virtual void setupProgramCtx(ProgramCtx*);
};

class DLVHEX_EXPORT EvaluateState : public State
{
public:
  virtual void evaluate(ProgramCtx*);
};

class DLVHEX_EXPORT PostProcessState : public State
{
public:
  virtual void postProcess(ProgramCtx*);
};

DLVHEX_NAMESPACE_END

#endif // _DLVHEX_STATE_H

// Local Variables:
// mode: C++
// End:<|MERGE_RESOLUTION|>--- conflicted
+++ resolved
@@ -47,58 +47,6 @@
  */
 class DLVHEX_EXPORT State
 {
-<<<<<<< HEAD
- protected:
-  void
-  changeState(ProgramCtx*, const boost::shared_ptr<State>&);
-
- public:
-  virtual
-  ~State()
-  {}
-
-  virtual void
-  openPlugins(ProgramCtx*);
-
-  virtual void
-  convert(ProgramCtx*);
-
-  virtual void
-  parse(ProgramCtx*);
-
-  virtual void
-  moduleSyntaxCheck(ProgramCtx*);
-
-  virtual void
-  rewrite(ProgramCtx*);
-
-  virtual void
-  createNodeGraph(ProgramCtx*);
-
-  virtual void
-  optimize(ProgramCtx*);
-
-  virtual void
-  safetyCheck(ProgramCtx*);
-
-  virtual void
-  strongSafetyCheck(ProgramCtx*);
-
-  virtual void
-  createDependencyGraph(ProgramCtx*);
-
-  virtual void
-  setupProgramCtx(ProgramCtx*);
-
-  virtual void
-  evaluate(ProgramCtx*);
-
-  virtual void
-  postProcess(ProgramCtx*);
-
-  virtual void
-  output(ProgramCtx*);
-=======
 protected:
   void changeState(ProgramCtx*, const boost::shared_ptr<State>&);
 
@@ -108,6 +56,7 @@
   virtual void showPlugins(ProgramCtx*);
   virtual void convert(ProgramCtx*);
   virtual void parse(ProgramCtx*);
+  virtual void  moduleSyntaxCheck(ProgramCtx*);
 	virtual void rewriteEDBIDB(ProgramCtx*);
 	virtual void optimizeEDBDependencyGraph(ProgramCtx*);
 	virtual void createComponentGraph(ProgramCtx*);
@@ -118,7 +67,6 @@
   virtual void createDependencyGraph(ProgramCtx*);
   virtual void evaluate(ProgramCtx*);
   virtual void postProcess(ProgramCtx*);
->>>>>>> 0b6d6f80
 };
 
 class DLVHEX_EXPORT ShowPluginsState : public State
@@ -139,7 +87,6 @@
   virtual void parse(ProgramCtx*);
 };
 
-<<<<<<< HEAD
 class DLVHEX_EXPORT ModuleSyntaxCheckState : public State
 {
  public:
@@ -147,8 +94,6 @@
   moduleSyntaxCheck(ProgramCtx*);
 };
 
-=======
->>>>>>> 0b6d6f80
 class DLVHEX_EXPORT RewriteState : public State
 {
 public:
