--- conflicted
+++ resolved
@@ -97,15 +97,8 @@
 	// input and replaces it by another input)
 	InputProviderPtr inputProvider;
 
-<<<<<<< HEAD
-  // ModuleHeaderTable mHT;
-=======
   // the input parser
   HexParserPtr parser;
-
-  // idb
-  std::vector<ID> idb;
->>>>>>> 3fc211f9
 
   // idb 
   // Tuple idb; // should be without this one
