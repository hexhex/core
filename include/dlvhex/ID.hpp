/* dlvhex -- Answer-Set Programming with external interfaces.
 * Copyright (C) 2005, 2006, 2007 Roman Schindlauer
 * Copyright (C) 2006, 2007, 2008, 2009, 2010 Thomas Krennwallner
 * Copyright (C) 2009, 2010 Peter Schüller
 * 
 * This file is part of dlvhex.
 *
 * dlvhex is free software; you can redistribute it and/or modify it
 * under the terms of the GNU Lesser General Public License as
 * published by the Free Software Foundation; either version 2.1 of
 * the License, or (at your option) any later version.
 *
 * dlvhex is distributed in the hope that it will be useful, but
 * WITHOUT ANY WARRANTY; without even the implied warranty of
 * MERCHANTABILITY or FITNESS FOR A PARTICULAR PURPOSE.  See the GNU
 * Lesser General Public License for more details.
 *
 * You should have received a copy of the GNU Lesser General Public
 * License along with dlvhex; if not, write to the Free Software
 * Foundation, Inc., 51 Franklin St, Fifth Floor, Boston, MA
 * 02110-1301 USA.
 */

/**
 * @file   ID.hpp
 * @author Peter Schueller <ps@kr.tuwien.ac.at>
 * 
 * @brief  Header to help using and debugging within the ID concept (see /ID-Concept.txt)
 */

#ifndef ID_HPP_INCLUDED__08102010
#define ID_HPP_INCLUDED__08102010

#include "dlvhex/PlatformDefinitions.h"
#include "dlvhex/Printhelpers.hpp"

DLVHEX_NAMESPACE_BEGIN

typedef uint32_t IDKind;
typedef uint32_t IDAddress;

struct ID:
  private ostream_printable<ID>
{
	IDKind kind;
	IDAddress address;
	ID(): kind(ALL_ONES), address(ALL_ONES) {}
	ID(IDKind kind, IDAddress address): kind(kind), address(address) {}
	// no virtual here!
	// this struct must fit into an uint64_t and have no vtable!

	static const uint32_t ALL_ONES =             0xFFFFFFFF;

	static const IDKind NAF_MASK =               0x80000000;
	static const IDKind MAINKIND_MASK =          0x70000000;
	static const uint8_t MAINKIND_SHIFT =        28;
	static const IDKind SUBKIND_MASK =           0x0F000000;
	static const uint8_t SUBKIND_SHIFT =         24;
	static const IDKind PROPERTY_MASK =          0x00FF0000;
	static const uint8_t PROPERTY_SHIFT =        16;
	static const IDKind UNUSED_MASK =            0x0000FFFF;

	static const IDKind MAINKIND_ATOM =          0x00000000;
	static const IDKind MAINKIND_TERM =          0x10000000;
	static const IDKind MAINKIND_LITERAL =       0x20000000;
	static const IDKind MAINKIND_RULE =          0x30000000;

	static const IDKind SUBKIND_TERM_CONSTANT =  0x00000000;
	static const IDKind SUBKIND_TERM_INTEGER =   0x01000000;
	static const IDKind SUBKIND_TERM_VARIABLE =  0x02000000;
	static const IDKind SUBKIND_TERM_BUILTIN =   0x03000000;
	static const IDKind SUBKIND_TERM_PREDICATE = 0x04000000;

	static const IDKind SUBKIND_ATOM_ORDINARYG = 0x00000000;
	static const IDKind SUBKIND_ATOM_ORDINARYN = 0x01000000;
	static const IDKind SUBKIND_ATOM_BUILTIN =   0x02000000;
	static const IDKind SUBKIND_ATOM_AGGREGATE = 0x03000000;
// 6 and A -> check -> because of method isOrdinaryAtom that masked ID with builtin != builtin
	static const IDKind SUBKIND_ATOM_EXTERNAL =  0x06000000;
	static const IDKind SUBKIND_ATOM_MODULE =    0x0A000000;

	static const IDKind SUBKIND_RULE_REGULAR =        0x00000000;
	static const IDKind SUBKIND_RULE_CONSTRAINT =     0x01000000;
	static const IDKind SUBKIND_RULE_WEAKCONSTRAINT = 0x02000000;

<<<<<<< HEAD
	static const IDKind PROPERTY_VAR_ANONYMOUS   = 0x00010000;
	static const IDKind PROPERTY_TERM_AUX        = 0x00020000;
	//static const IDKind PROPERTY_NEGATIVE =      0x00010000;
	static const IDKind PROPERTY_RULE_EXTATOMS   = 0x00080000;
	static const IDKind PROPERTY_RULE_DISJ       = 0x00100000;
	static const IDKind PROPERTY_RULE_AUX        = 0x00200000;
	static const IDKind PROPERTY_RULE_MODATOMS   = 0x00400000;
	static const IDKind PROPERTY_RULE_UNMODATOMS = 0xFFBFFFFF;
	static const IDKind PROPERTY_ATOM_AUX        = 0x00020000;
=======
	//                                           0x00FF0000
	static const IDKind PROPERTY_VAR_ANONYMOUS = 0x00010000;
	static const IDKind PROPERTY_RULE_EXTATOMS = 0x00080000;
	static const IDKind PROPERTY_RULE_DISJ =     0x00100000;
	static const IDKind PROPERTY_AUX           = 0x00800000;
>>>>>>> f75043cb

  // for builtin terms, this is the address part (no table)
  // beware: must be synchronized with isInfixBuiltin() and builtinTerms[]
  enum TermBuiltinAddress
  {
    // first we have the infix builtins (see isInfixBuiltin)
    TERM_BUILTIN_EQ,
    TERM_BUILTIN_NE,
    TERM_BUILTIN_LT,
    TERM_BUILTIN_LE,
    TERM_BUILTIN_GT,
    TERM_BUILTIN_GE,
    TERM_BUILTIN_MUL,
    TERM_BUILTIN_ADD,
    TERM_BUILTIN_SUB,
    TERM_BUILTIN_DIV,
    // then the prefix builtins (see isInfixBuiltin)
    TERM_BUILTIN_AGGCOUNT,
    TERM_BUILTIN_AGGMIN,
    TERM_BUILTIN_AGGMAX,
    TERM_BUILTIN_AGGSUM,
    TERM_BUILTIN_AGGTIMES,
    TERM_BUILTIN_AGGAVG,
    TERM_BUILTIN_AGGANY,
    TERM_BUILTIN_INT,
    TERM_BUILTIN_SUCC,
    TERM_BUILTIN_MOD,
  };
  
  static inline ID termFromInteger(uint32_t i)
    { return ID(ID::MAINKIND_TERM | ID::SUBKIND_TERM_INTEGER, i); }
  static inline ID termFromBuiltin(TermBuiltinAddress b)
    { return ID(ID::MAINKIND_TERM | ID::SUBKIND_TERM_BUILTIN, b); }
  static ID termFromBuiltinString(const std::string& op);
  static const char* stringFromBuiltinTerm(IDAddress addr);
  static inline ID posLiteralFromAtom(ID atom)
    { assert(atom.isAtom()); return ID(atom.kind | MAINKIND_LITERAL, atom.address); }
  static inline ID nafLiteralFromAtom(ID atom)
    { assert(atom.isAtom()); return ID(atom.kind | MAINKIND_LITERAL | NAF_MASK, atom.address); }
  static inline ID literalFromAtom(ID atom, bool naf)
    { assert(atom.isAtom()); return (naf?nafLiteralFromAtom(atom):posLiteralFromAtom(atom)); }
  static inline ID atomFromLiteral(ID literal)
    { assert(literal.isLiteral());
			return ID((literal.kind & (~(NAF_MASK|MAINKIND_MASK))) | MAINKIND_ATOM, literal.address); }

	inline bool isTerm() const          { return (kind & MAINKIND_MASK) == MAINKIND_TERM; }
	inline bool isConstantTerm() const  { assert(isTerm()); return (kind & SUBKIND_MASK) == SUBKIND_TERM_CONSTANT; }
	inline bool isIntegerTerm() const   { assert(isTerm()); return (kind & SUBKIND_MASK) == SUBKIND_TERM_INTEGER; }
	inline bool isVariableTerm() const  { assert(isTerm()); return (kind & SUBKIND_MASK) == SUBKIND_TERM_VARIABLE; }
	inline bool isBuiltinTerm() const   { assert(isTerm()); return (kind & SUBKIND_MASK) == SUBKIND_TERM_BUILTIN; }
	inline bool isPredicateTerm() const   { assert(isTerm()); return (kind & SUBKIND_MASK) == SUBKIND_TERM_PREDICATE; }

	inline bool isAtom() const          { return (kind & MAINKIND_MASK) == MAINKIND_ATOM; }
  // true for ground or nonground ordinary atoms
  // (special bit trick)
	inline bool isOrdinaryAtom() const  { assert(isAtom() || isLiteral()); return (kind & SUBKIND_ATOM_BUILTIN) != SUBKIND_ATOM_BUILTIN; }
	inline bool isOrdinaryGroundAtom() const     { assert(isAtom() || isLiteral()); return !(kind & SUBKIND_MASK); }
	inline bool isOrdinaryNongroundAtom() const  { assert(isAtom() || isLiteral()); return (kind & SUBKIND_MASK) == SUBKIND_ATOM_ORDINARYN; }
	inline bool isBuiltinAtom() const   { assert(isAtom() || isLiteral()); return (kind & SUBKIND_MASK) == SUBKIND_ATOM_BUILTIN; }
	inline bool isAggregateAtom() const { assert(isAtom() || isLiteral()); return (kind & SUBKIND_MASK) == SUBKIND_ATOM_AGGREGATE; }
	inline bool isExternalAtom() const  { assert(isAtom() || isLiteral()); return (kind & SUBKIND_MASK) == SUBKIND_ATOM_EXTERNAL; }
	inline bool isModuleAtom() const    { assert(isAtom() || isLiteral()); return (kind & SUBKIND_MASK) == SUBKIND_ATOM_MODULE; }

	inline bool isLiteral() const       { return (kind & MAINKIND_MASK) == MAINKIND_LITERAL; }
	inline bool isNaf() const           { return (kind & NAF_MASK) == NAF_MASK; }
	inline bool isAuxiliary() const     { return (kind & PROPERTY_AUX) == PROPERTY_AUX; }
  
	inline bool isRule() const          { return (kind & MAINKIND_MASK) == MAINKIND_RULE; }
	inline bool isRegularRule() const   { assert(isRule()); return (kind & SUBKIND_MASK) == SUBKIND_RULE_REGULAR; }
	inline bool isConstraint() const    { assert(isRule()); return (kind & SUBKIND_MASK) == SUBKIND_RULE_CONSTRAINT; }
	inline bool isWeakConstraint() const{ assert(isRule()); return (kind & SUBKIND_MASK) == SUBKIND_RULE_WEAKCONSTRAINT; }

	inline bool doesRuleContainExtatoms() const{ assert(isRule()); return (kind & PROPERTY_RULE_EXTATOMS) == PROPERTY_RULE_EXTATOMS; }
	inline bool doesRuleContainModatoms() const{ assert(isRule()); return (kind & PROPERTY_RULE_MODATOMS) == PROPERTY_RULE_MODATOMS; }
	inline bool isRuleDisjunctive() const { assert(isRule()); return (kind & PROPERTY_RULE_DISJ) == PROPERTY_RULE_DISJ; }
	inline bool isAnonymousVariable() const { assert(isVariableTerm()); return (kind & PROPERTY_VAR_ANONYMOUS) == PROPERTY_VAR_ANONYMOUS; }

	inline bool operator==(const ID& id2) const { return kind == id2.kind && address == id2.address; }
	inline bool operator!=(const ID& id2) const { return kind != id2.kind || address != id2.address; }
	inline ID operator|(const ID& id2) const    { return ID(kind | id2.kind, address | id2.address); }
	inline ID operator&(const ID& id2) const    { return ID(kind & id2.kind, address & id2.address); }
	inline operator uint64_t() const            { return *reinterpret_cast<const uint64_t*>(this); }

	std::ostream& print(std::ostream& o) const;
};

std::size_t hash_value(const ID& id);

const ID ID_FAIL(ID::ALL_ONES, ID::ALL_ONES);

typedef std::vector<ID> Tuple;

DLVHEX_NAMESPACE_END

#endif // ID_HPP_INCLUDED__08102010<|MERGE_RESOLUTION|>--- conflicted
+++ resolved
@@ -83,23 +83,13 @@
 	static const IDKind SUBKIND_RULE_CONSTRAINT =     0x01000000;
 	static const IDKind SUBKIND_RULE_WEAKCONSTRAINT = 0x02000000;
 
-<<<<<<< HEAD
+	//                                             0x00FF0000
 	static const IDKind PROPERTY_VAR_ANONYMOUS   = 0x00010000;
-	static const IDKind PROPERTY_TERM_AUX        = 0x00020000;
-	//static const IDKind PROPERTY_NEGATIVE =      0x00010000;
 	static const IDKind PROPERTY_RULE_EXTATOMS   = 0x00080000;
 	static const IDKind PROPERTY_RULE_DISJ       = 0x00100000;
-	static const IDKind PROPERTY_RULE_AUX        = 0x00200000;
 	static const IDKind PROPERTY_RULE_MODATOMS   = 0x00400000;
 	static const IDKind PROPERTY_RULE_UNMODATOMS = 0xFFBFFFFF;
-	static const IDKind PROPERTY_ATOM_AUX        = 0x00020000;
-=======
-	//                                           0x00FF0000
-	static const IDKind PROPERTY_VAR_ANONYMOUS = 0x00010000;
-	static const IDKind PROPERTY_RULE_EXTATOMS = 0x00080000;
-	static const IDKind PROPERTY_RULE_DISJ =     0x00100000;
-	static const IDKind PROPERTY_AUX           = 0x00800000;
->>>>>>> f75043cb
+	static const IDKind PROPERTY_AUX             = 0x00800000;
 
   // for builtin terms, this is the address part (no table)
   // beware: must be synchronized with isInfixBuiltin() and builtinTerms[]
