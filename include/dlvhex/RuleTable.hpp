/* dlvhex -- Answer-Set Programming with external interfaces.
 * Copyright (C) 2005, 2006, 2007 Roman Schindlauer
 * Copyright (C) 2006, 2007, 2008, 2009, 2010 Thomas Krennwallner
 * Copyright (C) 2009, 2010 Peter Schüller
 * 
 * This file is part of dlvhex.
 *
 * dlvhex is free software; you can redistribute it and/or modify it
 * under the terms of the GNU Lesser General Public License as
 * published by the Free Software Foundation; either version 2.1 of
 * the License, or (at your option) any later version.
 *
 * dlvhex is distributed in the hope that it will be useful, but
 * WITHOUT ANY WARRANTY; without even the implied warranty of
 * MERCHANTABILITY or FITNESS FOR A PARTICULAR PURPOSE.  See the GNU
 * Lesser General Public License for more details.
 *
 * You should have received a copy of the GNU Lesser General Public
 * License along with dlvhex; if not, write to the Free Software
 * Foundation, Inc., 51 Franklin St, Fifth Floor, Boston, MA
 * 02110-1301 USA.
 */

/**
 * @file   RuleTable.hpp
 * @author Peter Schueller <ps@kr.tuwien.ac.at>
 * 
 * @brief  Table for storing Rules
 */

#ifndef RULETABLE_HPP_INCLUDED__12102010
#define RULETABLE_HPP_INCLUDED__12102010

#include "dlvhex/PlatformDefinitions.h"
#include "dlvhex/fwd.hpp"
#include "dlvhex/Rule.hpp"
#include "dlvhex/Table.hpp"

#include <boost/multi_index/hashed_index.hpp>
#include <boost/multi_index/member.hpp>
#include <boost/multi_index/random_access_index.hpp>
#include <boost/multi_index/ordered_index.hpp>
#include <boost/multi_index/composite_key.hpp>

DLVHEX_NAMESPACE_BEGIN

class RuleTable:
	public Table<
		// value type is symbol struct
		Rule,
		// index is
		boost::multi_index::indexed_by<
			// address = running ID for constant access
			boost::multi_index::random_access<
				boost::multi_index::tag<impl::AddressTag>
			>,
			// kind
			boost::multi_index::ordered_non_unique<
				boost::multi_index::tag<impl::KindTag>,
				BOOST_MULTI_INDEX_MEMBER(Rule,IDKind,kind)
			>,
			// element
			boost::multi_index::hashed_unique<
				boost::multi_index::tag<impl::ElementTag>,
				boost::multi_index::composite_key<
				  Rule,
				  BOOST_MULTI_INDEX_MEMBER(Rule,IDKind,kind),
				  BOOST_MULTI_INDEX_MEMBER(Rule,Tuple,head),
				  BOOST_MULTI_INDEX_MEMBER(Rule,Tuple,body),
				  BOOST_MULTI_INDEX_MEMBER(Rule,ID,weight),
				  BOOST_MULTI_INDEX_MEMBER(Rule,ID,level)
				>
			>
      // TODO more indices required?
		>
	>
{
	// types
public:
  typedef Container::index<impl::AddressTag>::type AddressIndex;
  typedef Container::index<impl::KindTag>::type KindIndex;
  typedef Container::index<impl::ElementTag>::type ElementIndex;
  typedef ElementIndex::iterator ElementIterator;
	// methods
public:
	inline int getSize();
  // retrieve by ID
  // assert that id.kind is correct for Rule
  // assert that ID exists in table
	inline const Rule& getByID(ID id) const throw ();

        // get the ID of the rule
	inline ID getIDByElement(const Rule& rule) const throw();

	// store rule (no duplicate check is done/required)
	inline ID storeAndGetID(const Rule& rule) throw();
<<<<<<< HEAD
	inline void clear();
=======

	// update
	// (oldStorage must be from getByID() or from *const_iterator)
	inline void update(
			const Rule& oldStorage, Rule& newStorage) throw();

	// implementation in Registry.cpp !
	std::ostream& print(std::ostream& o, RegistryPtr reg) const throw();
>>>>>>> f75043cb
};


int RuleTable::getSize()
{
  return container.size();
}

// retrieve by ID
// assert that id.kind is correct for Rule
// assert that ID exists
const Rule&
RuleTable::getByID(
  ID id) const throw ()
{
	assert(id.isRule());
	assert(id.isRegularRule() || id.isConstraint() || id.isWeakConstraint());
  const AddressIndex& idx = container.get<impl::AddressTag>();
  // the following check only works for random access indices, but here it is ok
  assert( id.address < idx.size() );
  return idx.at(id.address);
}


// getID by rule
ID RuleTable::getIDByElement(const Rule& rule) const throw()
{
  const ElementIndex& sidx = container.get<impl::ElementTag>();
  ElementIndex::const_iterator it = sidx.find( boost::make_tuple(rule.kind, rule.head, rule.body, rule.weight, rule.level) );
  if( it == sidx.end() )
    return ID_FAIL;
  else
    {
      const AddressIndex& aidx = container.get<impl::AddressTag>();
      return ID(
		it->kind, // kind
		container.project<impl::AddressTag>(it) - aidx.begin() // address
		);
    }
}

// store rule (no duplicate check is done/required)
ID RuleTable::storeAndGetID(
		const Rule& rule) throw()
{
	assert(ID(rule.kind,0).isRule());
	assert(ID(rule.kind,0).isRegularRule() ||
    ID(rule.kind,0).isConstraint() ||
    ID(rule.kind,0).isWeakConstraint());
	assert(!(rule.head.empty() && rule.body.empty()));
	assert(!(rule.head.empty() && ID(rule.kind,0).isRegularRule()));
	assert(!(rule.head.size() > 1 && !ID(rule.kind,0).isRuleDisjunctive()));

	// check if we already have this rule:
	ID id = getIDByElement(rule);
	if ( id != ID_FAIL ) return id;
 
	AddressIndex& idx = container.get<impl::AddressTag>();

	AddressIndex::const_iterator it;
	bool success;
	boost::tie(it, success) = idx.push_back(rule);
	(void)success;
	assert(success);

	return ID(
			rule.kind, // kind
			container.project<impl::AddressTag>(it) - idx.begin() // address
			);
}

<<<<<<< HEAD
void RuleTable::clear(){
  container.clear();
=======
void RuleTable::update(
		const Rule& oldStorage, Rule& newStorage) throw()
{
	AddressIndex& idx = container.get<impl::AddressTag>();
	AddressIndex::iterator it = idx.iterator_to(oldStorage);
	assert(it != idx.end());
	bool success = idx.replace(it, newStorage);
	assert(success);
>>>>>>> f75043cb
}

DLVHEX_NAMESPACE_END

#endif // RULETABLE_HPP_INCLUDED__12102010<|MERGE_RESOLUTION|>--- conflicted
+++ resolved
@@ -94,9 +94,7 @@
 
 	// store rule (no duplicate check is done/required)
 	inline ID storeAndGetID(const Rule& rule) throw();
-<<<<<<< HEAD
 	inline void clear();
-=======
 
 	// update
 	// (oldStorage must be from getByID() or from *const_iterator)
@@ -105,7 +103,6 @@
 
 	// implementation in Registry.cpp !
 	std::ostream& print(std::ostream& o, RegistryPtr reg) const throw();
->>>>>>> f75043cb
 };
 
 
@@ -177,10 +174,10 @@
 			);
 }
 
-<<<<<<< HEAD
 void RuleTable::clear(){
   container.clear();
-=======
+}
+
 void RuleTable::update(
 		const Rule& oldStorage, Rule& newStorage) throw()
 {
@@ -189,7 +186,6 @@
 	assert(it != idx.end());
 	bool success = idx.replace(it, newStorage);
 	assert(success);
->>>>>>> f75043cb
 }
 
 DLVHEX_NAMESPACE_END
